--- conflicted
+++ resolved
@@ -69,7 +69,6 @@
     just a function that calls every forward function sequentially.
     """
 
-<<<<<<< HEAD
     # A map from object properties that will be checkpointed to their name
     # in a checkpoint. Currently we assume that these are all sharded
     # device arrays.
@@ -78,41 +77,6 @@
         "_state": "state",
         "_opt_state": "opt_state",
     }
-=======
-    super(Experiment, self).__init__(mode=mode, init_rng=init_rng)
-
-    self.mode = mode
-    self.init_rng = init_rng
-    self.config = config
-
-    # Checkpointed experiment state.
-    self._params = None
-    self._state = None
-    self._opt_state = None
-
-    self._optimizer = None
-
-    # Input pipelines.
-    self._train_input = None
-    self._eval_input = None
-
-    self.point_prediction = (
-        supervised_point_prediction.SupervisedPointPrediction(
-            config, **config.supervised_point_prediction_kwargs
-        )
-    )
-
-    def forward(*args, is_training=True, **kwargs):
-      shared_modules = self._construct_shared_modules()
-      return self.point_prediction.forward_fn(
-          *args,
-          shared_modules=shared_modules,
-          is_training=is_training,
-          **kwargs,
-      )
-
-    self._transform = hk.transform_with_state(forward)
->>>>>>> 0cf28a0a
 
     def __init__(
         self,
@@ -151,8 +115,10 @@
         self._train_input = None
         self._eval_input = None
 
-        self.point_prediction = supervised_point_prediction.SupervisedPointPrediction(
-            config, **config.supervised_point_prediction_kwargs
+        self.point_prediction = (
+            supervised_point_prediction.SupervisedPointPrediction(
+                config, **config.supervised_point_prediction_kwargs
+            )
         )
 
         def forward(*args, is_training=True, **kwargs):
@@ -185,6 +151,7 @@
         """
         shared_module_constructors = {
             "tapnet_model": tapnet_model.TAPNet,
+            "tapir_model": tapir_model.TAPIR,
         }
         shared_modules = {}
 
@@ -200,7 +167,7 @@
     # | |_| | | (_| | | | | |
     #  \__|_|  \__,_|_|_| |_|
     #
-    def step(
+    def step(  # pytype: disable=signature-mismatch  # numpy-scalars
         self,
         global_step: chex.Array,
         rng: chex.PRNGKey,
@@ -214,47 +181,7 @@
 
         inputs = next(self._train_input)
 
-<<<<<<< HEAD
         self._params, self._state, self._opt_state, scalars = self._update_func(
-=======
-    Returns:
-      A dict with a single key 'tapnet_model' containing the tapnet model.
-    """
-    shared_module_constructors = {
-        'tapnet_model': tapnet_model.TAPNet,
-        'tapir_model': tapir_model.TAPIR,
-    }
-    shared_modules = {}
-
-    for shared_mod_name in self.config.shared_modules.shared_module_names:
-      ctor = shared_module_constructors[shared_mod_name]
-      kwargs = self.config.shared_modules[shared_mod_name + '_kwargs']
-      shared_modules[shared_mod_name] = ctor(**kwargs)
-    return shared_modules
-
-  #  _             _
-  # | |_ _ __ __ _(_)_ __
-  # | __| '__/ _` | | '_ \
-  # | |_| | | (_| | | | | |
-  #  \__|_|  \__,_|_|_| |_|
-  #
-  def step(  # pytype: disable=signature-mismatch  # numpy-scalars
-      self,
-      global_step: chex.Array,
-      rng: chex.PRNGKey,
-      *unused_args,
-      **unused_kwargs,
-  ) -> Dict[str, chex.Array]:
-    """See base class."""
-
-    if self._train_input is None:
-      self._initialize_train()
-
-    inputs = next(self._train_input)
-
-    self._params, self._state, self._opt_state, scalars = (
-        self._update_func(
->>>>>>> 0cf28a0a
             self._params,
             self._state,
             self._opt_state,
@@ -449,9 +376,9 @@
         params = optax.apply_updates(params, updates)
 
         n_params = 0
-        for k in params.keys():
+        for k in params.keys():  # pytype: disable=attribute-error # numpy-scalars
             for l in params[k]:
-                n_params = n_params + np.prod(params[k][l].shape)
+                n_params = n_params + np.prod(params[k][l].shape)  # pytype: disable=attribute-error # numpy-scalars
 
         # Scalars to log (note: we log the mean across all hosts/devices).
         scalars.update(
@@ -470,7 +397,7 @@
     # |  __/\ V / (_| | |
     #  \___| \_/ \__,_|_|
     #
-    def evaluate(
+    def evaluate(  # pytype: disable=signature-mismatch # numpy-scalars
         self,
         global_step: chex.Array,
         rng: chex.PRNGKey,
@@ -491,7 +418,6 @@
         return {f"eval/{mode}/{key}": value for key, value in eval_scalars.items()}
 
 
-<<<<<<< HEAD
 def main(_):
     flags.mark_flag_as_required("config")
     # Keep TF off the GPU; otherwise it hogs all the memory and leaves none for
@@ -502,163 +428,6 @@
         Experiment,
         sys.argv[1:],
         checkpointer_factory=exputils.NumpyFileCheckpointer.create,
-=======
-    # Note: a dataset constructor is a function which takes only kwargs from
-    # the experiment config, and returns a dataset.
-    #
-    # A dataset consists of a generator function (calling next() on it will
-    # produce a data value)
-    dataset_constructors = {
-        'kubric': dataset.create_point_tracking_dataset,
-    }
-    dataset_generators = {}
-    for dset_name in self.config.datasets.dataset_names:
-      ds_generator = self.create_dataset_generator(
-          dataset_constructors,
-          dset_name,
-          color_augmentation=True,
-      )
-
-      dataset_generators[dset_name] = ds_generator
-
-    while True:
-      combined_dset = {}
-      for dset_name in self.config.datasets.dataset_names:
-        next_data = next(dataset_generators[dset_name])
-        combined_dset[dset_name] = next_data
-      yield combined_dset
-
-  def create_dataset_generator(
-      self,
-      dataset_constructors: Mapping[str, Callable[..., tf.data.Dataset]],
-      dset_name: str,
-      color_augmentation: bool = False,
-  ) -> Iterator[Mapping[str, np.ndarray]]:
-    # Batch data on available devices.
-    # Number of devices is unknown when an interpreter reads a config file.
-    # Here we re-define batch dims to guide jax for right batching.
-    batch_dims = [
-        jax.local_device_count(),
-        self.config.datasets[dset_name + '_kwargs'].batch_dims,
-    ]
-    dset_kwargs = dict(self.config.datasets[dset_name + '_kwargs'])
-    dset_kwargs['batch_dims'] = []
-    ds = dataset_constructors[dset_name](**dset_kwargs)
-    if color_augmentation:
-      ds = exputils.add_default_data_augmentation(ds)
-
-    for dim in batch_dims[::-1]:
-      ds = ds.batch(dim)
-    np_ds = tfds.as_numpy(ds)
-    return iter(np_ds)
-
-  def _update_func(
-      self,
-      params: chex.ArrayTree,
-      state: chex.ArrayTree,
-      opt_state: chex.ArrayTree,
-      inputs: chex.ArrayTree,
-      rng: chex.PRNGKey,
-      global_step: chex.Array,
-  ) -> Tuple[chex.Array, chex.Array, chex.Array, Mapping[str, chex.Numeric]]:
-    """Applies an update to parameters and returns new state."""
-
-    updates = None
-    grads, state, scalars = self.point_prediction.get_gradients(
-        params,
-        state,
-        inputs,
-        rng,
-        global_step,
-        self._transform.apply,
-        is_training=True,
-    )
-    scalars = {**scalars}  # Mutable copy.
-    if grads is not None:
-      grads = jax.lax.psum(grads, axis_name='i')
-      task_updates, opt_state = self._optimizer.update(
-          grads,
-          opt_state,
-          params,
-      )
-
-      # We accumulate task_updates across tasks; if this is the first task
-      # processed, then updates is None and we just initialize with the
-      # updates from the first task.
-      if updates is None:
-        updates = task_updates
-      else:
-        updates = jax.tree_map(jnp.add, updates, task_updates)
-      scalars['gradient_norm'] = optax.global_norm(grads)
-
-    # Grab the learning rate to log before performing the step.
-    learning_rate = self._lr_schedule(global_step)
-
-    # Make the BYOL predictor train faster than everything else.
-    def multiply_lr(variable_name, variable_update):
-      need_fast_lr = False
-      for substr in self.config.fast_variables:
-        need_fast_lr = need_fast_lr or any([substr in x for x in variable_name])
-      if need_fast_lr:
-        logging.info('Boosting learning rate for: %s', '/'.join(variable_name))
-        return variable_update * 10.
-      return variable_update
-
-    mapping_type = type(updates)
-
-    def map_fn(nested_dict, prefix=None):
-      prefix = prefix or []
-      result = {}
-      for k, v in nested_dict.items():
-        if isinstance(v, mapping_type):
-          result[k] = map_fn(v, prefix + [k])
-        else:
-          result[k] = multiply_lr(prefix + [k], v)
-
-      return mapping_type(**result)
-
-    updates = map_fn(updates)
-
-    params = optax.apply_updates(params, updates)
-
-    n_params = 0
-    for k in params.keys():  # pytype: disable=attribute-error  # numpy-scalars
-      for l in params[k]:
-        n_params = n_params + np.prod(params[k][l].shape)  # pytype: disable=attribute-error  # numpy-scalars
-
-    # Scalars to log (note: we log the mean across all hosts/devices).
-    scalars.update({
-        'learning_rate': learning_rate,
-        'n_params (M)': float(n_params / 1e6),
-    })
-    scalars = jax.lax.pmean(scalars, axis_name='i')
-
-    return params, state, opt_state, scalars
-
-  #                  _
-  #   _____   ____ _| |
-  #  / _ \ \ / / _` | |
-  # |  __/\ V / (_| | |
-  #  \___| \_/ \__,_|_|
-  #
-  def evaluate(  # pytype: disable=signature-mismatch  # numpy-scalars
-      self,
-      global_step: chex.Array,
-      rng: chex.PRNGKey,
-      mode: Optional[str] = None,
-      **unused_args,
-  ) -> Dict[str, chex.Array]:
-    mode = mode or self.mode
-    point_prediction_task = self.point_prediction
-    forward_fn = self._transform.apply
-    eval_scalars = point_prediction_task.evaluate(
-        global_step=global_step,
-        params=self._params,
-        state=self._state,
-        rng=rng,
-        wrapped_forward_fn=forward_fn,
-        mode=mode,
->>>>>>> 0cf28a0a
     )
 
 
