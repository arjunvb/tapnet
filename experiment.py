# Copyright 2023 DeepMind Technologies Limited
#
# Licensed under the Apache License, Version 2.0 (the "License");
# you may not use this file except in compliance with the License.
# You may obtain a copy of the License at
#
#    http://www.apache.org/licenses/LICENSE-2.0
#
# Unless required by applicable law or agreed to in writing, software
# distributed under the License is distributed on an "AS IS" BASIS,
# WITHOUT WARRANTIES OR CONDITIONS OF ANY KIND, either express or implied.
# See the License for the specific language governing permissions and
# limitations under the License.
# ==============================================================================

"""A Jaxline script for training and evaluating TAPNet."""

import sys
from typing import Callable, Dict, Iterable, Iterator, Mapping, Optional, Tuple

from absl import app
from absl import flags
from absl import logging
import chex
import haiku as hk
import jax
import jax.numpy as jnp

from jaxline import experiment
from jaxline import platform
from jaxline import utils
from kubric.challenges.point_tracking import dataset
from datasets import davis_dataset
from ml_collections import config_dict

import numpy as np
import optax
import tensorflow as tf
import tensorflow_datasets as tfds

from tapnet import supervised_point_prediction
from tapnet import tapir_model
from tapnet import tapnet_model
from tapnet import task
from tapnet.utils import experiment_utils as exputils


class Experiment(experiment.AbstractExperiment):
<<<<<<< HEAD
    """TAPNet experiment.

    This constructs a set of tasks which are used to compute gradients, as well as
    a set of datasets which are passed into every task.  After the tasks compute
    gradients using the data, this experiment will aggregate and apply those
    gradients using an optimizer.

    This experiment is organized around the needs of Haiku's multi transform:
    each task specifies its own forward function, but different tasks need to
    share parameters.  Therefore, the design of this experiment is that each
    task has a forward function, but the global Experiment class is responsible
    for creating the multi transform out of these.  The Experiment class keeps
    track of the variables.  Each task doesn't directly call its own forward
    function.  Instead receives a "wrapped" forward function which contains
    the Haiku state, which injected (via closure) by the Experiment class.

    To do its job, multi transform needs two things: a function
    which initializes all variables, and the set of forward functions that need
    to be called separately, one for each task.  The  latter is just the set of
    forward functions for each task.  The initialization function is
    just a function that calls every forward function sequentially.
    """

    # A map from object properties that will be checkpointed to their name
    # in a checkpoint. Currently we assume that these are all sharded
    # device arrays.
    CHECKPOINT_ATTRS = {
        "_params": "params",
        "_state": "state",
        "_opt_state": "opt_state",
    }
=======
  """TAPNet experiment.

  This constructs a set of tasks which are used to compute gradients, as well as
  a set of datasets which are passed into every task.  After the tasks compute
  gradients using the data, this experiment will aggregate and apply those
  gradients using an optimizer.

  This experiment is organized around the needs of Haiku's multi transform:
  each task specifies its own forward function, but different tasks need to
  share parameters.  Therefore, the design of this experiment is that each
  task has a forward function, but the global Experiment class is responsible
  for creating the multi transform out of these.  The Experiment class keeps
  track of the variables.  Each task doesn't directly call its own forward
  function.  Instead receives a "wrapped" forward function which contains
  the Haiku state, which injected (via closure) by the Experiment class.

  To do its job, multi transform needs two things: a function
  which initializes all variables, and the set of forward functions that need
  to be called separately, one for each task.  The  latter is just the set of
  forward functions for each task.  The initialization function is
  just a function that calls every forward function sequentially.
  """

  # A map from object properties that will be checkpointed to their name
  # in a checkpoint. Currently we assume that these are all sharded
  # device arrays.
  CHECKPOINT_ATTRS = {
      '_params': 'params',
      '_state': 'state',
      '_opt_state': 'opt_state',
  }

  def __init__(
      self,
      mode: str,
      init_rng: jnp.ndarray,
      config: config_dict.ConfigDict,
  ):
    """Initializes the experiment.

    This includes constructing all of the requested tasks, creating the Haiku
    transforms, and pmapping the update function that will be used throughout
    training.  Currently the two supported training tasks are 'selfsup_tracks'
    and 'kubric'.

    Args:
      mode: either 'train' (for training) or one of the recognized eval modes
        (see Experiment.evaluate).
      init_rng: jax.random.PRNGKey for random number generation.
      config: config options.  See configs/tapnet_config.py for an example.
    """

    super().__init__(mode=mode, init_rng=init_rng)

    self.mode = mode
    self.init_rng = init_rng
    self.config = config

    # Checkpointed experiment state.
    self._params = None
    self._state = None
    self._opt_state = None

    self._optimizer = None

    # Input pipelines.
    self._train_input = None
    self._eval_input = None
>>>>>>> 4ac6b2ac

    def __init__(
        self,
        mode: str,
        init_rng: jnp.ndarray,
        config: config_dict.ConfigDict,
    ):
        """Initializes the experiment.

        This includes constructing all of the requested tasks, creating the Haiku
        transforms, and pmapping the update function that will be used throughout
        training.  Currently the two supported training tasks are 'selfsup_tracks'
        and 'kubric'.

        Args:
          mode: either 'train' (for training) or one of the recognized eval
            modes (see Experiment.evaluate).
          init_rng: jax.random.PRNGKey for random number generation.
          config: config options.  See configs/tapnet_config.py for an example.
        """

        super(Experiment, self).__init__(mode=mode, init_rng=init_rng)

        self.mode = mode
        self.init_rng = init_rng
        self.config = config

        # Checkpointed experiment state.
        self._params = None
        self._state = None
        self._opt_state = None

        self._optimizer = None

        # Input pipelines.
        self._train_input = None
        self._eval_input = None

        self.point_prediction = (
            supervised_point_prediction.SupervisedPointPrediction(
                config, **config.supervised_point_prediction_kwargs
            )
        )

        def forward(*args, is_training=True, **kwargs):
            shared_modules = self._construct_shared_modules()
            return self.point_prediction.forward_fn(
                *args,
                shared_modules=shared_modules,
                is_training=is_training,
                **kwargs,
            )

        self._transform = hk.transform_with_state(forward)

        # NOTE: We "donate" the `params, state, opt_state` arguments which allows
        # JAX (on some backends) to reuse the device memory associated with these
        # inputs to store the outputs of our function (which also start with
        # `params, state, opt_state`).
        self._update_func = jax.pmap(
            self._update_func, axis_name="i", donate_argnums=(0, 1, 2)
        )

    def _construct_shared_modules(self) -> Mapping[str, task.SharedModule]:
        """Constructs the TAPNet module which is used for all tasks.

        More generally, these are Haiku modules that are passed to all tasks so that
        weights are shared across tasks.

        Returns:
          A dict with a single key 'tapnet_model' containing the tapnet model.
        """
        shared_module_constructors = {
            "tapnet_model": tapnet_model.TAPNet,
            "tapir_model": tapir_model.TAPIR,
        }
        shared_modules = {}

        for shared_mod_name in self.config.shared_modules.shared_module_names:
            ctor = shared_module_constructors[shared_mod_name]
            kwargs = self.config.shared_modules[shared_mod_name + "_kwargs"]
            shared_modules[shared_mod_name] = ctor(**kwargs)
        return shared_modules

    #  _             _
    # | |_ _ __ __ _(_)_ __
    # | __| '__/ _` | | '_ \
    # | |_| | | (_| | | | | |
    #  \__|_|  \__,_|_|_| |_|
    #
    def step(  # pytype: disable=signature-mismatch  # numpy-scalars
        self,
        global_step: chex.Array,
        rng: chex.PRNGKey,
        *unused_args,
        **unused_kwargs,
    ) -> Dict[str, chex.Array]:
        """See base class."""

        if self._train_input is None:
            self._initialize_train()

        inputs = next(self._train_input)

<<<<<<< HEAD
        self._params, self._state, self._opt_state, scalars = self._update_func(
            self._params,
            self._state,
            self._opt_state,
            inputs,
            rng,
            global_step,
        )
=======
    Returns:
      A dict with a single key 'tapnet_model' containing the tapnet model.
    """
    shared_module_constructors = {
        'tapnet_model': tapnet_model.TAPNet,
        'tapir_model': tapir_model.TAPIR,
    }
    shared_modules = {}

    for shared_mod_name in self.config.shared_modules.shared_module_names:
      ctor = shared_module_constructors[shared_mod_name]
      kwargs = self.config.shared_modules[shared_mod_name + '_kwargs']
      shared_modules[shared_mod_name] = ctor(**kwargs)
    return shared_modules

  #  _             _
  # | |_ _ __ __ _(_)_ __
  # | __| '__/ _` | | '_ \
  # | |_| | | (_| | | | | |
  #  \__|_|  \__,_|_|_| |_|
  #
  def step(  # pytype: disable=signature-mismatch  # numpy-scalars
      self,
      global_step: chex.Array,
      rng: chex.PRNGKey,
      *unused_args,
      **unused_kwargs,
  ) -> Dict[str, chex.Array]:
    """See base class."""

    if self._train_input is None:
      self._initialize_train()

    inputs = next(self._train_input)

    self._params, self._state, self._opt_state, scalars = self._update_func(
        self._params,
        self._state,
        self._opt_state,
        inputs,
        rng,
        global_step,
    )

    scalars = utils.get_first(scalars)
>>>>>>> 4ac6b2ac

        scalars = utils.get_first(scalars)

        if ((utils.get_first(global_step) + 1) % self.config.evaluate_every) == 0:
            for mode in self.config.eval_modes:
                eval_scalars = self.evaluate(global_step, rng=rng, mode=mode)
                scalars.update(eval_scalars)

        return scalars

    def _initialize_train(self):
        """Initializes the training parameters using the first training input.

        self._multi_transform.init will call the forward_fn, which allows
        Haiku to identify the params that need to be initialized.
        """
        self._train_input = utils.py_prefetch(self._build_train_input)

        total_steps = self.config.training.n_training_steps
        # Scale by the (negative) learning rate.
        # Check we haven't already restored params
        if self._params is None:

            logging.info("Initializing parameters.")

            inputs = next(self._train_input)

            init_net = jax.pmap(
                lambda *a: self._transform.init(*a, is_training=True),
                axis_name="i",
            )

            # Init uses the same RNG key on all hosts+devices to ensure everyone
            # computes the same initial state.
            init_rng = utils.bcast_local_devices(self.init_rng)
            self._params, self._state = init_net(init_rng, inputs)

        self._lr_schedule = exputils.get_lr_schedule(
            total_steps,
            self.config.optimizer,
        )

        self._optimizer = exputils.make_optimizer(
            self.config.optimizer,
            self._lr_schedule,
        )

        init_opt = jax.pmap(self._optimizer.init, axis_name="i")

        if self._opt_state is None:
            self._opt_state = init_opt(self._params)

    def _build_train_input(
        self,
    ) -> Iterable[Mapping[str, Mapping[str, np.ndarray]]]:
        """Builds the training input.

        For each dataset specified in the config, this will call the appropriate
        constructor for the dataset and then yield elements from each dataset.
        Currently supported datasets are 'selfsup_kinetics_tracks' and 'kubric'.

        Yields:
          Elements of a joint dataset, where each item is a dict.  The keys are
          the dataset names, and the associated values are items generated by
          those dataset classes.
        """

        # Note: a dataset constructor is a function which takes only kwargs from
        # the experiment config, and returns a dataset.
        #
        # A dataset consists of a generator function (calling next() on it will
        # produce a data value)
        dataset_constructors = {
            "kubric": dataset.create_point_tracking_dataset,
            "davis": davis_dataset.create_point_tracking_dataset,
        }
        dataset_generators = {}
        for dset_name in self.config.datasets.dataset_names:
            ds_generator = self.create_dataset_generator(
                dataset_constructors,
                dset_name,
                color_augmentation=True,
            )

            dataset_generators[dset_name] = ds_generator

        while True:
            combined_dset = {}
            for dset_name in self.config.datasets.dataset_names:
                next_data = next(dataset_generators[dset_name])
                combined_dset[dset_name] = next_data
            yield combined_dset

    def create_dataset_generator(
        self,
        dataset_constructors: Mapping[str, Callable[..., tf.data.Dataset]],
        dset_name: str,
        color_augmentation: bool = False,
    ) -> Iterator[Mapping[str, np.ndarray]]:
        # Batch data on available devices.
        # Number of devices is unknown when an interpreter reads a config file.
        # Here we re-define batch dims to guide jax for right batching.
        batch_dims = [
            jax.local_device_count(),
            self.config.datasets[dset_name + "_kwargs"].batch_dims,
        ]
        dset_kwargs = dict(self.config.datasets[dset_name + "_kwargs"])
        dset_kwargs["batch_dims"] = []
        ds = dataset_constructors[dset_name](**dset_kwargs)
        if color_augmentation:
            ds = exputils.add_default_data_augmentation(ds)

        for dim in batch_dims[::-1]:
            ds = ds.batch(dim)
        np_ds = tfds.as_numpy(ds)
        return iter(np_ds)

    def _update_func(
        self,
        params: chex.ArrayTree,
        state: chex.ArrayTree,
        opt_state: chex.ArrayTree,
        inputs: chex.ArrayTree,
        rng: chex.PRNGKey,
        global_step: chex.Array,
    ) -> Tuple[chex.Array, chex.Array, chex.Array, Mapping[str, chex.Numeric]]:
        """Applies an update to parameters and returns new state."""

        updates = None
        grads, state, scalars = self.point_prediction.get_gradients(
            params,
            state,
            inputs,
            rng,
            global_step,
            self._transform.apply,
            is_training=True,
        )
        scalars = {**scalars}  # Mutable copy.
        if grads is not None:
            grads = jax.lax.psum(grads, axis_name="i")
            task_updates, opt_state = self._optimizer.update(
                grads,
                opt_state,
                params,
            )

            # We accumulate task_updates across tasks; if this is the first task
            # processed, then updates is None and we just initialize with the
            # updates from the first task.
            if updates is None:
                updates = task_updates
            else:
                updates = jax.tree_map(jnp.add, updates, task_updates)
            scalars["gradient_norm"] = optax.global_norm(grads)

        # Grab the learning rate to log before performing the step.
        learning_rate = self._lr_schedule(global_step)

        # Make the BYOL predictor train faster than everything else.
        def multiply_lr(variable_name, variable_update):
            need_fast_lr = False
            for substr in self.config.fast_variables:
                need_fast_lr = need_fast_lr or any([substr in x for x in variable_name])
            if need_fast_lr:
                logging.info("Boosting learning rate for: %s", "/".join(variable_name))
                return variable_update * 10.0
            return variable_update

        mapping_type = type(updates)

        def map_fn(nested_dict, prefix=None):
            prefix = prefix or []
            result = {}
            for k, v in nested_dict.items():
                if isinstance(v, mapping_type):
                    result[k] = map_fn(v, prefix + [k])
                else:
                    result[k] = multiply_lr(prefix + [k], v)

            return mapping_type(**result)

        updates = map_fn(updates)

        params = optax.apply_updates(params, updates)

        n_params = 0
        for k in params.keys():  # pytype: disable=attribute-error # numpy-scalars
            for l in params[k]:
                n_params = n_params + np.prod(params[k][l].shape)  # pytype: disable=attribute-error # numpy-scalars

        # Scalars to log (note: we log the mean across all hosts/devices).
        scalars.update(
            {
                "learning_rate": learning_rate,
                "n_params (M)": float(n_params / 1e6),
            }
        )
        scalars = jax.lax.pmean(scalars, axis_name="i")

        return params, state, opt_state, scalars

    #                  _
    #   _____   ____ _| |
    #  / _ \ \ / / _` | |
    # |  __/\ V / (_| | |
    #  \___| \_/ \__,_|_|
    #
    def evaluate(  # pytype: disable=signature-mismatch # numpy-scalars
        self,
        global_step: chex.Array,
        rng: chex.PRNGKey,
        mode: Optional[str] = None,
        **unused_args,
    ) -> Dict[str, chex.Array]:
        mode = mode or self.mode
        point_prediction_task = self.point_prediction
        forward_fn = self._transform.apply
        eval_scalars = point_prediction_task.evaluate(
            global_step=global_step,
            params=self._params,
            state=self._state,
            rng=rng,
            wrapped_forward_fn=forward_fn,
            mode=mode,
        )
        return {f"eval/{mode}/{key}": value for key, value in eval_scalars.items()}


def main(_):
    flags.mark_flag_as_required("config")
    # Keep TF off the GPU; otherwise it hogs all the memory and leaves none for
    # JAX.
    tf.config.experimental.set_visible_devices([], "GPU")
    tf.config.experimental.set_visible_devices([], "TPU")
    platform.main(
        Experiment,
        sys.argv[1:],
        checkpointer_factory=exputils.NumpyFileCheckpointer.create,
    )


if __name__ == "__main__":
    app.run(main)<|MERGE_RESOLUTION|>--- conflicted
+++ resolved
@@ -46,7 +46,6 @@
 
 
 class Experiment(experiment.AbstractExperiment):
-<<<<<<< HEAD
     """TAPNet experiment.
 
     This constructs a set of tasks which are used to compute gradients, as well as
@@ -78,76 +77,6 @@
         "_state": "state",
         "_opt_state": "opt_state",
     }
-=======
-  """TAPNet experiment.
-
-  This constructs a set of tasks which are used to compute gradients, as well as
-  a set of datasets which are passed into every task.  After the tasks compute
-  gradients using the data, this experiment will aggregate and apply those
-  gradients using an optimizer.
-
-  This experiment is organized around the needs of Haiku's multi transform:
-  each task specifies its own forward function, but different tasks need to
-  share parameters.  Therefore, the design of this experiment is that each
-  task has a forward function, but the global Experiment class is responsible
-  for creating the multi transform out of these.  The Experiment class keeps
-  track of the variables.  Each task doesn't directly call its own forward
-  function.  Instead receives a "wrapped" forward function which contains
-  the Haiku state, which injected (via closure) by the Experiment class.
-
-  To do its job, multi transform needs two things: a function
-  which initializes all variables, and the set of forward functions that need
-  to be called separately, one for each task.  The  latter is just the set of
-  forward functions for each task.  The initialization function is
-  just a function that calls every forward function sequentially.
-  """
-
-  # A map from object properties that will be checkpointed to their name
-  # in a checkpoint. Currently we assume that these are all sharded
-  # device arrays.
-  CHECKPOINT_ATTRS = {
-      '_params': 'params',
-      '_state': 'state',
-      '_opt_state': 'opt_state',
-  }
-
-  def __init__(
-      self,
-      mode: str,
-      init_rng: jnp.ndarray,
-      config: config_dict.ConfigDict,
-  ):
-    """Initializes the experiment.
-
-    This includes constructing all of the requested tasks, creating the Haiku
-    transforms, and pmapping the update function that will be used throughout
-    training.  Currently the two supported training tasks are 'selfsup_tracks'
-    and 'kubric'.
-
-    Args:
-      mode: either 'train' (for training) or one of the recognized eval modes
-        (see Experiment.evaluate).
-      init_rng: jax.random.PRNGKey for random number generation.
-      config: config options.  See configs/tapnet_config.py for an example.
-    """
-
-    super().__init__(mode=mode, init_rng=init_rng)
-
-    self.mode = mode
-    self.init_rng = init_rng
-    self.config = config
-
-    # Checkpointed experiment state.
-    self._params = None
-    self._state = None
-    self._opt_state = None
-
-    self._optimizer = None
-
-    # Input pipelines.
-    self._train_input = None
-    self._eval_input = None
->>>>>>> 4ac6b2ac
 
     def __init__(
         self,
@@ -163,13 +92,13 @@
         and 'kubric'.
 
         Args:
-          mode: either 'train' (for training) or one of the recognized eval
-            modes (see Experiment.evaluate).
-          init_rng: jax.random.PRNGKey for random number generation.
-          config: config options.  See configs/tapnet_config.py for an example.
+            mode: either 'train' (for training) or one of the recognized eval modes
+                (see Experiment.evaluate).
+            init_rng: jax.random.PRNGKey for random number generation.
+            config: config options.  See configs/tapnet_config.py for an example.
         """
 
-        super(Experiment, self).__init__(mode=mode, init_rng=init_rng)
+        super().__init__(mode=mode, init_rng=init_rng)
 
         self.mode = mode
         self.init_rng = init_rng
@@ -252,7 +181,6 @@
 
         inputs = next(self._train_input)
 
-<<<<<<< HEAD
         self._params, self._state, self._opt_state, scalars = self._update_func(
             self._params,
             self._state,
@@ -261,53 +189,6 @@
             rng,
             global_step,
         )
-=======
-    Returns:
-      A dict with a single key 'tapnet_model' containing the tapnet model.
-    """
-    shared_module_constructors = {
-        'tapnet_model': tapnet_model.TAPNet,
-        'tapir_model': tapir_model.TAPIR,
-    }
-    shared_modules = {}
-
-    for shared_mod_name in self.config.shared_modules.shared_module_names:
-      ctor = shared_module_constructors[shared_mod_name]
-      kwargs = self.config.shared_modules[shared_mod_name + '_kwargs']
-      shared_modules[shared_mod_name] = ctor(**kwargs)
-    return shared_modules
-
-  #  _             _
-  # | |_ _ __ __ _(_)_ __
-  # | __| '__/ _` | | '_ \
-  # | |_| | | (_| | | | | |
-  #  \__|_|  \__,_|_|_| |_|
-  #
-  def step(  # pytype: disable=signature-mismatch  # numpy-scalars
-      self,
-      global_step: chex.Array,
-      rng: chex.PRNGKey,
-      *unused_args,
-      **unused_kwargs,
-  ) -> Dict[str, chex.Array]:
-    """See base class."""
-
-    if self._train_input is None:
-      self._initialize_train()
-
-    inputs = next(self._train_input)
-
-    self._params, self._state, self._opt_state, scalars = self._update_func(
-        self._params,
-        self._state,
-        self._opt_state,
-        inputs,
-        rng,
-        global_step,
-    )
-
-    scalars = utils.get_first(scalars)
->>>>>>> 4ac6b2ac
 
         scalars = utils.get_first(scalars)
 
