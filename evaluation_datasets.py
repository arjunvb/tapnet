# Copyright 2023 DeepMind Technologies Limited
#
# Licensed under the Apache License, Version 2.0 (the "License");
# you may not use this file except in compliance with the License.
# You may obtain a copy of the License at
#
#    http://www.apache.org/licenses/LICENSE-2.0
#
# Unless required by applicable law or agreed to in writing, software
# distributed under the License is distributed on an "AS IS" BASIS,
# WITHOUT WARRANTIES OR CONDITIONS OF ANY KIND, either express or implied.
# See the License for the specific language governing permissions and
# limitations under the License.
# ==============================================================================

"""Evaluation dataset creation functions."""

import csv
import functools
import io
import os
from os import path
import pickle
import random
<<<<<<< HEAD
from typing import Iterable, Mapping, Tuple, Union, Optional, List
=======
from typing import Iterable, Mapping, Optional, Tuple, Union
>>>>>>> 4ac6b2ac

from absl import logging

from .kubric.challenges.point_tracking import dataset
import mediapy as media
import numpy as np
from PIL import Image
import scipy.io as sio
import tensorflow as tf
import tensorflow_datasets as tfds

from .utils import transforms
from particlesfm.particlesfm_tracker.filter import Trajectories

DatasetElement = Mapping[str, Mapping[str, Union[np.ndarray, str]]]


def resize_video(video: np.ndarray, output_size: Tuple[int, int]) -> np.ndarray:
<<<<<<< HEAD
    """Resize a video to output_size."""
    # If you have a GPU, consider replacing this with a GPU-enabled resize op,
    # such as a jitted jax.image.resize.  It will make things faster.
    return media.resize_video(video, TRAIN_SIZE[1:3])
=======
  """Resize a video to output_size."""
  # If you have a GPU, consider replacing this with a GPU-enabled resize op,
  # such as a jitted jax.image.resize.  It will make things faster.
  return media.resize_video(video, output_size[1:3])
>>>>>>> 4ac6b2ac


def compute_tapvid_metrics(
    query_points: np.ndarray,
    gt_occluded: np.ndarray,
    gt_tracks: np.ndarray,
    pred_occluded: np.ndarray,
    pred_tracks: np.ndarray,
    query_mode: str,
) -> Mapping[str, np.ndarray]:
<<<<<<< HEAD
    """Computes TAP-Vid metrics (Jaccard, Pts. Within Thresh, Occ. Acc.)

    See the TAP-Vid paper for details on the metric computation.  All inputs are
    given in raster coordinates.  The first three arguments should be the direct
    outputs of the reader: the 'query_points', 'occluded', and 'target_points'.
    The paper metrics assume these are scaled relative to 256x256 images.
    pred_occluded and pred_tracks are your algorithm's predictions.

    This function takes a batch of inputs, and computes metrics separately for
    each video.  The metrics for the full benchmark are a simple mean of the
    metrics across the full set of videos.  These numbers are between 0 and 1,
    but the paper multiplies them by 100 to ease reading.

    Args:
       query_points: The query points, an in the format [t, y, x].  Its size is
         [b, n, 3], where b is the batch size and n is the number of queries
       gt_occluded: A boolean array of shape [b, n, t], where t is the number
         of frames.  True indicates that the point is occluded.
       gt_tracks: The target points, of shape [b, n, t, 2].  Each point is
         in the format [x, y]
       pred_occluded: A boolean array of predicted occlusions, in the same
         format as gt_occluded.
       pred_tracks: An array of track predictions from your algorithm, in the
         same format as gt_tracks.
       query_mode: Either 'first' or 'strided', depending on how queries are
         sampled.  If 'first', we assume the prior knowledge that all points
         before the query point are occluded, and these are removed from the
         evaluation.

    Returns:
        A dict with the following keys:

        occlusion_accuracy: Accuracy at predicting occlusion.
        pts_within_{x} for x in [1, 2, 4, 8, 16]: Fraction of points
          predicted to be within the given pixel threshold, ignoring occlusion
          prediction.
        jaccard_{x} for x in [1, 2, 4, 8, 16]: Jaccard metric for the given
          threshold
        average_pts_within_thresh: average across pts_within_{x}
        average_jaccard: average across jaccard_{x}

    """

    metrics = {}

    # Don't evaluate the query point.  Numpy doesn't have one_hot, so we
    # replicate it by indexing into an identity matrix.
    one_hot_eye = np.eye(gt_tracks.shape[2])
    query_frame = query_points[..., 0]
    query_frame = np.round(query_frame).astype(np.int32)
    evaluation_points = one_hot_eye[query_frame] == 0

    # If we're using the first point on the track as a query, don't evaluate the
    # other points.
    if query_mode == "first":
        for i in range(gt_occluded.shape[0]):
            index = np.where(gt_occluded[i] == 0)[0][0]
            evaluation_points[i, :index] = False
    elif query_mode != "strided":
        raise ValueError("Unknown query mode " + query_mode)

    # Occlusion accuracy is simply how often the predicted occlusion equals the
    # ground truth.
    occ_acc = np.sum(
        np.equal(pred_occluded, gt_occluded) & evaluation_points,
=======
  """Computes TAP-Vid metrics (Jaccard, Pts.

  Within Thresh, Occ.

  Acc.)

  See the TAP-Vid paper for details on the metric computation.  All inputs are
  given in raster coordinates.  The first three arguments should be the direct
  outputs of the reader: the 'query_points', 'occluded', and 'target_points'.
  The paper metrics assume these are scaled relative to 256x256 images.
  pred_occluded and pred_tracks are your algorithm's predictions.

  This function takes a batch of inputs, and computes metrics separately for
  each video.  The metrics for the full benchmark are a simple mean of the
  metrics across the full set of videos.  These numbers are between 0 and 1,
  but the paper multiplies them by 100 to ease reading.

  Args:
     query_points: The query points, an in the format [t, y, x].  Its size is
       [b, n, 3], where b is the batch size and n is the number of queries
     gt_occluded: A boolean array of shape [b, n, t], where t is the number of
       frames.  True indicates that the point is occluded.
     gt_tracks: The target points, of shape [b, n, t, 2].  Each point is in the
       format [x, y]
     pred_occluded: A boolean array of predicted occlusions, in the same format
       as gt_occluded.
     pred_tracks: An array of track predictions from your algorithm, in the same
       format as gt_tracks.
     query_mode: Either 'first' or 'strided', depending on how queries are
       sampled.  If 'first', we assume the prior knowledge that all points
       before the query point are occluded, and these are removed from the
       evaluation.

  Returns:
      A dict with the following keys:

      occlusion_accuracy: Accuracy at predicting occlusion.
      pts_within_{x} for x in [1, 2, 4, 8, 16]: Fraction of points
        predicted to be within the given pixel threshold, ignoring occlusion
        prediction.
      jaccard_{x} for x in [1, 2, 4, 8, 16]: Jaccard metric for the given
        threshold
      average_pts_within_thresh: average across pts_within_{x}
      average_jaccard: average across jaccard_{x}
  """

  metrics = {}

  eye = np.eye(gt_tracks.shape[2], dtype=np.int32)
  if query_mode == 'first':
    # evaluate frames after the query frame
    query_frame_to_eval_frames = np.cumsum(eye, axis=1) - eye
  elif query_mode == 'strided':
    # evaluate all frames except the query frame
    query_frame_to_eval_frames = 1 - eye
  else:
    raise ValueError('Unknown query mode ' + query_mode)

  query_frame = query_points[..., 0]
  query_frame = np.round(query_frame).astype(np.int32)
  evaluation_points = query_frame_to_eval_frames[query_frame] > 0

  # Occlusion accuracy is simply how often the predicted occlusion equals the
  # ground truth.
  occ_acc = np.sum(
      np.equal(pred_occluded, gt_occluded) & evaluation_points,
      axis=(1, 2),
  ) / np.sum(evaluation_points)
  metrics['occlusion_accuracy'] = occ_acc

  # Next, convert the predictions and ground truth positions into pixel
  # coordinates.
  visible = np.logical_not(gt_occluded)
  pred_visible = np.logical_not(pred_occluded)
  all_frac_within = []
  all_jaccard = []
  for thresh in [1, 2, 4, 8, 16]:
    # True positives are points that are within the threshold and where both
    # the prediction and the ground truth are listed as visible.
    within_dist = np.sum(
        np.square(pred_tracks - gt_tracks),
        axis=-1,
    ) < np.square(thresh)
    is_correct = np.logical_and(within_dist, visible)

    # Compute the frac_within_threshold, which is the fraction of points
    # within the threshold among points that are visible in the ground truth,
    # ignoring whether they're predicted to be visible.
    count_correct = np.sum(
        is_correct & evaluation_points,
>>>>>>> 4ac6b2ac
        axis=(1, 2),
    ) / np.sum(evaluation_points)
    metrics["occlusion_accuracy"] = occ_acc

    # Next, convert the predictions and ground truth positions into pixel
    # coordinates.
    visible = np.logical_not(gt_occluded)
    pred_visible = np.logical_not(pred_occluded)
    all_frac_within = []
    all_jaccard = []
    for thresh in [1, 2, 4, 8, 16]:
        # True positives are points that are within the threshold and where both
        # the prediction and the ground truth are listed as visible.
        within_dist = np.sum(
            np.square(pred_tracks - gt_tracks),
            axis=-1,
        ) < np.square(thresh)
        is_correct = np.logical_and(within_dist, visible)

        # Compute the frac_within_threshold, which is the fraction of points
        # within the threshold among points that are visible in the ground truth,
        # ignoring whether they're predicted to be visible.
        count_correct = np.sum(
            is_correct & evaluation_points,
            axis=(1, 2),
        )
        count_visible_points = np.sum(visible & evaluation_points, axis=(1, 2))
        frac_correct = count_correct / count_visible_points
        metrics["pts_within_" + str(thresh)] = frac_correct
        all_frac_within.append(frac_correct)

        true_positives = np.sum(
            is_correct & pred_visible & evaluation_points, axis=(1, 2)
        )

        # The denominator of the jaccard metric is the true positives plus
        # false positives plus false negatives.  However, note that true positives
        # plus false negatives is simply the number of points in the ground truth
        # which is easier to compute than trying to compute all three quantities.
        # Thus we just add the number of points in the ground truth to the number
        # of false positives.
        #
        # False positives are simply points that are predicted to be visible,
        # but the ground truth is not visible or too far from the prediction.
        gt_positives = np.sum(visible & evaluation_points, axis=(1, 2))
        false_positives = (~visible) & pred_visible
        false_positives = false_positives | ((~within_dist) & pred_visible)
        false_positives = np.sum(false_positives & evaluation_points, axis=(1, 2))
        jaccard = true_positives / (gt_positives + false_positives)
        metrics["jaccard_" + str(thresh)] = jaccard
        all_jaccard.append(jaccard)
    metrics["average_jaccard"] = np.mean(
        np.stack(all_jaccard, axis=1),
        axis=1,
    )
    metrics["average_pts_within_thresh"] = np.mean(
        np.stack(all_frac_within, axis=1),
        axis=1,
    )
    return metrics


def latex_table(mean_scalars: Mapping[str, float]) -> str:
    """Generate a latex table for displaying TAP-Vid and PCK metrics."""
    if "average_jaccard" in mean_scalars:
        latex_fields = [
            'average_jaccard',
            'average_pts_within_thresh',
            'occlusion_accuracy',
            'jaccard_1',
            'jaccard_2',
            'jaccard_4',
            'jaccard_8',
            'jaccard_16',
            'pts_within_1',
            'pts_within_2',
            'pts_within_4',
            'pts_within_8',
            'pts_within_16',
        ]
        header = (
            "AJ & $<\\delta^{x}_{avg}$ & OA & Jac. $\\delta^{0}$ & "
            + "Jac. $\\delta^{1}$ & Jac. $\\delta^{2}$ & "
            + "Jac. $\\delta^{3}$ & Jac. $\\delta^{4}$ & $<\\delta^{0}$ & "
            + "$<\\delta^{1}$ & $<\\delta^{2}$ & $<\\delta^{3}$ & "
            + "$<\\delta^{4}$"
        )
    else:
        latex_fields = ["PCK@0.1", "PCK@0.2", "PCK@0.3", "PCK@0.4", "PCK@0.5"]
        header = " & ".join(latex_fields)

    body = " & ".join(
        [f"{float(np.array(mean_scalars[x]*100)):.3}" for x in latex_fields]
    )
    return "\n".join([header, body])


def sample_queries_strided(
    target_occluded: np.ndarray,
    target_points: np.ndarray,
    frames: np.ndarray,
    query_stride: int = 5,
) -> Mapping[str, np.ndarray]:
    """Package a set of frames and tracks for use in TAPNet evaluations.

    Given a set of frames and tracks with no query points, sample queries
    strided every query_stride frames, ignoring points that are not visible
    at the selected frames.

    Args:
      target_occluded: Boolean occlusion flag, of shape [n_tracks, n_frames],
        where True indicates occluded.
      target_points: Position, of shape [n_tracks, n_frames, 2], where each point
        is [x,y] scaled between 0 and 1.
      frames: Video tensor, of shape [n_frames, height, width, 3].  Scaled between
        -1 and 1.
      query_stride: When sampling query points, search for un-occluded points
        every query_stride frames and convert each one into a query.

    Returns:
      A dict with the keys:
        video: Video tensor of shape [1, n_frames, height, width, 3].  The video
          has floats scaled to the range [-1, 1].
        query_points: Query points of shape [1, n_queries, 3] where
          each point is [t, y, x] scaled to the range [-1, 1].
        target_points: Target points of shape [1, n_queries, n_frames, 2] where
          each point is [x, y] scaled to the range [-1, 1].
        trackgroup: Index of the original track that each query point was
          sampled from.  This is useful for visualization.
    """
    tracks = []
    occs = []
    queries = []
    trackgroups = []
    total = 0
    trackgroup = np.arange(target_occluded.shape[0])
    for i in range(0, target_occluded.shape[1], query_stride):
        mask = target_occluded[:, i] == 0
        query = np.stack(
            [
                i * np.ones(target_occluded.shape[0:1]),
                target_points[:, i, 1],
                target_points[:, i, 0],
            ],
            axis=-1,
        )
        queries.append(query[mask])
        tracks.append(target_points[mask])
        occs.append(target_occluded[mask])
        trackgroups.append(trackgroup[mask])
        total += np.array(np.sum(target_occluded[:, i] == 0))

    return {
        "video": frames[np.newaxis, ...],
        "query_points": np.concatenate(queries, axis=0)[np.newaxis, ...],
        "target_points": np.concatenate(tracks, axis=0)[np.newaxis, ...],
        "occluded": np.concatenate(occs, axis=0)[np.newaxis, ...],
        "trackgroup": np.concatenate(trackgroups, axis=0)[np.newaxis, ...],
    }


def sample_queries_first(
    target_occluded: np.ndarray,
    target_points: np.ndarray,
    frames: np.ndarray,
) -> Mapping[str, np.ndarray]:
    """Package a set of frames and tracks for use in TAPNet evaluations.

    Given a set of frames and tracks with no query points, use the first
    visible point in each track as the query.

    Args:
      target_occluded: Boolean occlusion flag, of shape [n_tracks, n_frames],
        where True indicates occluded.
      target_points: Position, of shape [n_tracks, n_frames, 2], where each point
        is [x,y] scaled between 0 and 1.
      frames: Video tensor, of shape [n_frames, height, width, 3].  Scaled between
        -1 and 1.

    Returns:
      A dict with the keys:
        video: Video tensor of shape [1, n_frames, height, width, 3]
        query_points: Query points of shape [1, n_queries, 3] where
          each point is [t, y, x] scaled to the range [-1, 1]
        target_points: Target points of shape [1, n_queries, n_frames, 2] where
          each point is [x, y] scaled to the range [-1, 1]
    """

    valid = np.sum(~target_occluded, axis=1) > 0
    target_points = target_points[valid, :]
    target_occluded = target_occluded[valid, :]

    query_points = []
    for i in range(target_points.shape[0]):
        index = np.where(target_occluded[i] == 0)[0][0]
        x, y = target_points[i, index, 0], target_points[i, index, 1]
        query_points.append(np.array([index, y, x]))  # [t, y, x]
    query_points = np.stack(query_points, axis=0)

    return {
        "video": frames[np.newaxis, ...],
        "query_points": query_points[np.newaxis, ...],
        "target_points": target_points[np.newaxis, ...],
        "occluded": target_occluded[np.newaxis, ...],
    }


<<<<<<< HEAD
def create_jhmdb_dataset(jhmdb_path: str) -> Iterable[DatasetElement]:
    """JHMDB dataset, including fields required for PCK evaluation."""
    gt_dir = jhmdb_path
    videos = []
    for file in tf.io.gfile.listdir(path.join(gt_dir, "splits")):
        # JHMDB file containing the first split, which is standard for this type of
        # evaluation.
        if not file.endswith("split1.txt"):
            continue

        video_folder = "_".join(file.split("_")[:-2])
        for video in tf.io.gfile.GFile(path.join(gt_dir, "splits", file), "r"):
            video, traintest = video.split()
            video, _ = video.split(".")

            traintest = int(traintest)
            video_path = path.join(video_folder, video)

            if traintest == 2:
                videos.append(video_path)

    if not videos:
        raise ValueError("No JHMDB videos found in directory " + str(jhmdb_path))

    # Shuffle so numbers converge faster.
    random.shuffle(videos)

    for video in videos:
        logging.info(video)
        joints = path.join(gt_dir, "joint_positions", video, "joint_positions.mat")

        if not tf.io.gfile.exists(joints):
            logging.info("skip %s", video)
            continue

        gt_pose = sio.loadmat(tf.io.gfile.GFile(joints, "rb"))["pos_img"]
        gt_pose = np.transpose(gt_pose, [1, 2, 0])
        frames = path.join(gt_dir, "Rename_Images", video, "*.png")
        framefil = tf.io.gfile.glob(frames)
        framefil.sort()

        def read_frame(f):
            im = Image.open(tf.io.gfile.GFile(f, "rb"))
            im = im.convert("RGB")
            im_data = np.array(im.getdata(), np.uint8)
            return im_data.reshape([im.size[1], im.size[0], 3])

        frames = [read_frame(x) for x in framefil]
        frames = np.stack(frames)
        height = frames.shape[1]
        width = frames.shape[2]
        invalid_x = np.logical_or(
            gt_pose[:, 0:1, 0] < 0,
            gt_pose[:, 0:1, 0] >= width,
        )
        invalid_y = np.logical_or(
            gt_pose[:, 0:1, 1] < 0,
            gt_pose[:, 0:1, 1] >= height,
        )
        invalid = np.logical_or(invalid_x, invalid_y)
        invalid = np.tile(invalid, [1, gt_pose.shape[1]])
        invalid = invalid[:, :, np.newaxis].astype(np.float32)
        gt_pose_orig = gt_pose

        gt_pose = transforms.convert_grid_coordinates(
            gt_pose,
            np.array([width, height]),
            np.array(TRAIN_SIZE[2:0:-1]),
        )
        # Set invalid poses to -1 (outside the frame)
        gt_pose = (1.0 - invalid) * gt_pose + invalid * (-1.0)

        frames = resize_video(frames, TRAIN_SIZE[1:3])
        frames = frames / (255.0 / 2.0) - 1.0
        queries = gt_pose[:, 0]
        queries = np.concatenate(
            [queries[..., 0:1] * 0, queries[..., ::-1]],
            axis=-1,
        )
        if gt_pose.shape[1] < frames.shape[0]:
            # Some videos have pose sequences that are shorter than the frame
            # sequence (usually because the person disappears).  In this case,
            # truncate the video.
            logging.warning("short video!!")
            frames = frames[:gt_pose.shape[1]]

        converted = {
            "video": frames[np.newaxis, ...],
            "query_points": queries[np.newaxis, ...],
            "target_points": gt_pose[np.newaxis, ...],
            "gt_pose": gt_pose[np.newaxis, ...],
            "gt_pose_orig": gt_pose_orig[np.newaxis, ...],
            "occluded": gt_pose[np.newaxis, ..., 0] * 0,
            "fname": video,
            "im_size": np.array([height, width]),
        }
        yield {"jhmdb": converted}
=======
def create_jhmdb_dataset(
    jhmdb_path: str, resolution: Optional[Tuple[int, int]] = (256, 256)
) -> Iterable[DatasetElement]:
  """JHMDB dataset, including fields required for PCK evaluation."""
  videos = []
  for file in tf.io.gfile.listdir(path.join(gt_dir, 'splits')):
    # JHMDB file containing the first split, which is standard for this type of
    # evaluation.
    if not file.endswith('split1.txt'):
      continue

    video_folder = '_'.join(file.split('_')[:-2])
    for video in tf.io.gfile.GFile(path.join(gt_dir, 'splits', file), 'r'):
      video, traintest = video.split()
      video, _ = video.split('.')

      traintest = int(traintest)
      video_path = path.join(video_folder, video)

      if traintest == 2:
        videos.append(video_path)

  if not videos:
    raise ValueError('No JHMDB videos found in directory ' + str(jhmdb_path))

  # Shuffle so numbers converge faster.
  random.shuffle(videos)

  for video in videos:
    logging.info(video)
    joints = path.join(gt_dir, 'joint_positions', video, 'joint_positions.mat')

    if not tf.io.gfile.exists(joints):
      logging.info('skip %s', video)
      continue

    gt_pose = sio.loadmat(tf.io.gfile.GFile(joints, 'rb'))['pos_img']
    gt_pose = np.transpose(gt_pose, [1, 2, 0])
    frames = path.join(gt_dir, 'Rename_Images', video, '*.png')
    framefil = tf.io.gfile.glob(frames)
    framefil.sort()

    def read_frame(f):
      im = Image.open(tf.io.gfile.GFile(f, 'rb'))
      im = im.convert('RGB')
      im_data = np.array(im.getdata(), np.uint8)
      return im_data.reshape([im.size[1], im.size[0], 3])

    frames = [read_frame(x) for x in framefil]
    frames = np.stack(frames)
    height = frames.shape[1]
    width = frames.shape[2]
    invalid_x = np.logical_or(
        gt_pose[:, 0:1, 0] < 0,
        gt_pose[:, 0:1, 0] >= width,
    )
    invalid_y = np.logical_or(
        gt_pose[:, 0:1, 1] < 0,
        gt_pose[:, 0:1, 1] >= height,
    )
    invalid = np.logical_or(invalid_x, invalid_y)
    invalid = np.tile(invalid, [1, gt_pose.shape[1]])
    invalid = invalid[:, :, np.newaxis].astype(np.float32)
    gt_pose_orig = gt_pose

    if resolution is not None and resolution != frames.shape[1:3]:
      frames = resize_video(frames, resolution)
    frames = frames / (255.0 / 2.0) - 1.0
    queries = gt_pose[:, 0]
    queries = np.concatenate(
        [queries[..., 0:1] * 0, queries[..., ::-1]],
        axis=-1,
    )
    gt_pose = transforms.convert_grid_coordinates(
        gt_pose,
        np.array([width, height]),
        np.array([frames.shape[2], frames.shape[1]]),
    )
    # Set invalid poses to -1 (outside the frame)
    gt_pose = (1.0 - invalid) * gt_pose + invalid * (-1.0)

    if gt_pose.shape[1] < frames.shape[0]:
      # Some videos have pose sequences that are shorter than the frame
      # sequence (usually because the person disappears).  In this case,
      # truncate the video.
      logging.warning('short video!!')
      frames = frames[: gt_pose.shape[1]]

    converted = {
        'video': frames[np.newaxis, ...],
        'query_points': queries[np.newaxis, ...],
        'target_points': gt_pose[np.newaxis, ...],
        'gt_pose': gt_pose[np.newaxis, ...],
        'gt_pose_orig': gt_pose_orig[np.newaxis, ...],
        'occluded': gt_pose[np.newaxis, ..., 0] * 0,
        'fname': video,
        'im_size': np.array([height, width]),
    }
    yield {'jhmdb': converted}
>>>>>>> 4ac6b2ac


def create_kubric_eval_train_dataset(
    mode: str,
    train_size: Tuple[int, int] = (256, 256),
    max_dataset_size: int = 100,
) -> Iterable[DatasetElement]:
<<<<<<< HEAD
    """Dataset for evaluating performance on Kubric training data."""
    res = dataset.create_point_tracking_dataset(
        split="train",
        train_size=TRAIN_SIZE[1:3],
        batch_dims=[1],
        shuffle_buffer_size=None,
        repeat=False,
        vflip="vflip" in mode,
        random_crop=False,
    )

    num_returned = 0

    for data in res[0]():
        if num_returned >= max_dataset_size:
            break
        num_returned += 1
        yield {"kubric": data}


def create_kubric_eval_dataset(mode: str) -> Iterable[DatasetElement]:
    """Dataset for evaluating performance on Kubric val data."""
    res = dataset.create_point_tracking_dataset(
        split="validation",
        batch_dims=[1],
        shuffle_buffer_size=None,
        repeat=False,
        vflip="vflip" in mode,
        random_crop=False,
    )
    np_ds = tfds.as_numpy(res)
=======
  """Dataset for evaluating performance on Kubric training data."""
  res = dataset.create_point_tracking_dataset(
      split='train',
      train_size=train_size,
      batch_dims=[1],
      shuffle_buffer_size=None,
      repeat=False,
      vflip='vflip' in mode,
      random_crop=False,
  )
  np_ds = tfds.as_numpy(res)

  num_returned = 0
  for data in np_ds:
    if num_returned >= max_dataset_size:
      break
    num_returned += 1
    yield {'kubric': data}


def create_kubric_eval_dataset(
    mode: str, train_size: Tuple[int, int] = (256, 256)
) -> Iterable[DatasetElement]:
  """Dataset for evaluating performance on Kubric val data."""
  res = dataset.create_point_tracking_dataset(
      split='validation',
      train_size=train_size,
      batch_dims=[1],
      shuffle_buffer_size=None,
      repeat=False,
      vflip='vflip' in mode,
      random_crop=False,
  )
  np_ds = tfds.as_numpy(res)
>>>>>>> 4ac6b2ac

    for data in np_ds:
        yield {"kubric": data}


def create_davis_dataset(
<<<<<<< HEAD
    davis_points_path: str, query_mode: str = "strided", full_resolution=False
=======
    davis_points_path: str,
    query_mode: str = 'strided',
    full_resolution=False,
    resolution: Optional[Tuple[int, int]] = (256, 256),
>>>>>>> 4ac6b2ac
) -> Iterable[DatasetElement]:
    """Dataset for evaluating performance on DAVIS data."""
    pickle_path = davis_points_path

    with tf.io.gfile.GFile(pickle_path, "rb") as f:
        davis_points_dataset = pickle.load(f)

    if full_resolution:
        ds, _ = tfds.load(
            'davis/full_resolution', split='validation', with_info=True
        )
        to_iterate = tfds.as_numpy(ds)
    else:
<<<<<<< HEAD
        to_iterate = davis_points_dataset.keys()

    for tmp in to_iterate:
        if full_resolution:
            frames = tmp['video']['frames']
            video_name = tmp['metadata']['video_name'].decode()
        else:
            video_name = tmp
            frames = davis_points_dataset[video_name]['video']
            frames = resize_video(frames, TRAIN_SIZE[1:3])

        frames = frames.astype(np.float32) / 255.0 * 2.0 - 1.0
        target_points = davis_points_dataset[video_name]["points"]
        target_occ = davis_points_dataset[video_name]["occluded"]
        target_points = transforms.convert_grid_coordinates(
            target_points,
            np.array([1.0, 1.0]),
            np.array([frames.shape[-2], frames.shape[-3]]),
        )

        if query_mode == "strided":
            converted = sample_queries_strided(target_occ, target_points, frames)
        elif query_mode == "first":
            converted = sample_queries_first(target_occ, target_points, frames)
        else:
            raise ValueError(f"Unknown query mode {query_mode}.")

        yield {"davis": converted}


def create_rgb_stacking_dataset(
    robotics_points_path: str, query_mode: str = "strided"
) -> Iterable[DatasetElement]:
    """Dataset for evaluating performance on robotics data."""
    pickle_path = robotics_points_path

    with tf.io.gfile.GFile(pickle_path, "rb") as f:
        robotics_points_dataset = pickle.load(f)
=======
      video_name = tmp
      frames = davis_points_dataset[video_name]['video']
      if resolution is not None and resolution != frames.shape[1:3]:
        frames = resize_video(frames, resolution)

    frames = frames.astype(np.float32) / 255.0 * 2.0 - 1.0
    target_points = davis_points_dataset[video_name]['points']
    target_occ = davis_points_dataset[video_name]['occluded']
    target_points = target_points * np.array([frames.shape[2], frames.shape[1]])

    if query_mode == 'strided':
      converted = sample_queries_strided(target_occ, target_points, frames)
    elif query_mode == 'first':
      converted = sample_queries_first(target_occ, target_points, frames)
    else:
      raise ValueError(f'Unknown query mode {query_mode}.')

    yield {'davis': converted}


def create_rgb_stacking_dataset(
    robotics_points_path: str,
    query_mode: str = 'strided',
    resolution: Optional[Tuple[int, int]] = (256, 256),
) -> Iterable[DatasetElement]:
  """Dataset for evaluating performance on robotics data."""
  pickle_path = robotics_points_path

  with tf.io.gfile.GFile(pickle_path, 'rb') as f:
    robotics_points_dataset = pickle.load(f)

  for example in robotics_points_dataset:
    frames = example['video']
    if resolution is not None and resolution != frames.shape[1:3]:
      frames = resize_video(frames, resolution)
    frames = frames.astype(np.float32) / 255.0 * 2.0 - 1.0
    target_points = example['points']
    target_occ = example['occluded']
    target_points = target_points * np.array([frames.shape[2], frames.shape[1]])

    if query_mode == 'strided':
      converted = sample_queries_strided(target_occ, target_points, frames)
    elif query_mode == 'first':
      converted = sample_queries_first(target_occ, target_points, frames)
    else:
      raise ValueError(f'Unknown query mode {query_mode}.')
>>>>>>> 4ac6b2ac

    for example in robotics_points_dataset:
        frames = example["video"]
        frames = frames.astype(np.float32) / 255.0 * 2.0 - 1.0
        target_points = example["points"]
        target_occ = example["occluded"]
        target_points *= np.array([TRAIN_SIZE[2], TRAIN_SIZE[1]])

        if query_mode == "strided":
            converted = sample_queries_strided(target_occ, target_points, frames)
        elif query_mode == "first":
            converted = sample_queries_first(target_occ, target_points, frames)
        else:
            raise ValueError(f"Unknown query mode {query_mode}.")

        yield {"robotics": converted}


def create_kinetics_dataset(
<<<<<<< HEAD
    kinetics_path: str, query_mode: str = "strided"
=======
    kinetics_path: str, query_mode: str = 'strided',
    resolution: Optional[Tuple[int, int]] = (256, 256),
>>>>>>> 4ac6b2ac
) -> Iterable[DatasetElement]:
    """Dataset for evaluating performance on Kinetics point tracking."""

    all_paths = tf.io.gfile.glob(path.join(kinetics_path, "*_of_0010.pkl"))
    for pickle_path in all_paths:
        with open(pickle_path, "rb") as f:
            data = pickle.load(f)
            if isinstance(data, dict):
                data = list(data.values())

        # idx = random.randint(0, len(data) - 1)
        for idx in range(len(data)):
            example = data[idx]

            frames = example["video"]

            if isinstance(frames[0], bytes):
                # TAP-Vid is stored and JPEG bytes rather than `np.ndarray`s.
                def decode(frame):
                    byteio = io.BytesIO(frame)
                    img = Image.open(byteio)
                    return np.array(img)

                frames = np.array([decode(frame) for frame in frames])

            if frames.shape[1] > TRAIN_SIZE[1] or frames.shape[2] > TRAIN_SIZE[2]:
                frames = resize_video(frames, TRAIN_SIZE[1:3])

            frames = frames.astype(np.float32) / 255.0 * 2.0 - 1.0
            target_points = example["points"]
            target_occ = example["occluded"]
            target_points *= np.array([TRAIN_SIZE[2], TRAIN_SIZE[1]])

            if query_mode == "strided":
                converted = sample_queries_strided(target_occ, target_points, frames)
            elif query_mode == "first":
                converted = sample_queries_first(target_occ, target_points, frames)
            else:
                raise ValueError(f"Unknown query mode {query_mode}.")

            yield {"kinetics": converted}


def __create_sfm_dataset(
    ds: Mapping[str, np.typing.NDArray[np.float32]],
    sfm_path: str,
    query_mode: str = "strided",
    num_samples: int = 256,
    full_video: bool = False,
    video_length: Optional[Union[int, List[int]]] = None,
    trajectory_length: Optional[int] = None,
):
    for video_name in ds:
        frames = ds[video_name]
        # Frames.shape[1:3] is shape [height, width], so we reverse it to be [x, y] format
        frames_shape = frames.shape[1:3][::-1]
        frames = resize_video(frames, TRAIN_SIZE[1:3])
        frames = frames.astype(np.float32) / 255.0 * 2.0 - 1.0

        # Get ParticleSfM psuedolabels
        trajectories = Trajectories.load(sfm_path, video_name, frames_shape)

        # Reduce video to length video_length - need to do this first 
        # since this affects the trajectory length
        if video_length is not None:
            if isinstance(video_length, int):
                frames = frames[:video_length, ...]
                trajectories = trajectories.sliceFrames(video_length)
            elif isinstance(video_length, list):
                if len(video_length) <= 3:
                    frames = frames[slice(*video_length), ...]
                else:
                    raise ValueError(f"Invalid video length! video_length must be an int or a list of 2-3 numbers.")

                trajectories = trajectories.sliceFrames(*video_length)

        # Filter for trajectories valid in all frames
        if full_video:
            trajectories = trajectories.filterFullVideo()
        elif trajectory_length is not None:
            trajectories = trajectories.filterLength(trajectory_length)

        # Sample trajectories
        sampled_trajectories = trajectories.sample(num_samples)
        if sampled_trajectories.num_trajectories == 0:
            continue

        # Resize trajectories to match video size
        final_resized_trajectories = sampled_trajectories.resize([TRAIN_SIZE[2], TRAIN_SIZE[1]])
        target_points, valid_mask = final_resized_trajectories.toData()
        target_occ = ~valid_mask

        if query_mode == "strided":
            converted = sample_queries_strided(target_occ, target_points, frames)
        elif query_mode == "first":
            converted = sample_queries_first(target_occ, target_points, frames)
        else:
            raise ValueError(f"Unknown query mode {query_mode}.")

        yield converted


def create_sfm_davis_dataset(
    davis_points_path: str,
    davis_sfm_path: str,
    query_mode: str = "strided",
    **kwargs,
) -> Iterable[DatasetElement]:
    pickle_path = davis_points_path

    with tf.io.gfile.GFile(pickle_path, "rb") as f:
        davis_points_dataset: dict = pickle.load(f)

    # Preprocess dataset
    ds = {
        video_name: data["video"]
        for video_name, data in davis_points_dataset.items()
    }

    sfm_ds = __create_sfm_dataset(
        ds,
        davis_sfm_path,
        query_mode=query_mode,
        **kwargs,
    )

    for converted in sfm_ds:
        yield {"davis": converted}


<<<<<<< HEAD
def create_sfm_lyft_dataset(
    lyft_path: str, 
    lyft_sfm_path: str,
    query_mode: str = "strided",
    **kwargs,
) -> Iterable[DatasetElement]:
    """Dataset for evaluating performance on Lyft point tracking."""
    paths = tf.io.gfile.glob(os.path.join(lyft_path, "tracks/track_*.pkl"))

    ds = {}
    for path in paths:
        with open(path, "rb") as f:
            data = pickle.load(f)

        track_idx = path.split("/")[-1].split(".")[0].split("_")[-1]
        track_name = f"track_{track_idx:0>5}"
        images = [media.read_image(track["rgb_path"]) for track in data["track_frames"]]
        if len(images) == 0:
            continue

        frames = np.stack(images)
        ds[track_name] = frames

    sfm_ds = __create_sfm_dataset(
        ds,
        lyft_sfm_path,
        query_mode=query_mode,
        **kwargs,
    )

    for converted in sfm_ds:
        yield {"lyft": converted}
=======
      if resolution is not None and resolution != frames.shape[1:3]:
        frames = resize_video(frames, resolution)

      frames = frames.astype(np.float32) / 255.0 * 2.0 - 1.0
      target_points = example['points']
      target_occ = example['occluded']
      target_points *= np.array([frames.shape[2], frames.shape[1]])
>>>>>>> 4ac6b2ac


    <|MERGE_RESOLUTION|>--- conflicted
+++ resolved
@@ -22,11 +22,7 @@
 from os import path
 import pickle
 import random
-<<<<<<< HEAD
-from typing import Iterable, Mapping, Tuple, Union, Optional, List
-=======
-from typing import Iterable, Mapping, Optional, Tuple, Union
->>>>>>> 4ac6b2ac
+from typing import Iterable, Mapping, Optional, Tuple, Union, List
 
 from absl import logging
 
@@ -45,17 +41,10 @@
 
 
 def resize_video(video: np.ndarray, output_size: Tuple[int, int]) -> np.ndarray:
-<<<<<<< HEAD
-    """Resize a video to output_size."""
-    # If you have a GPU, consider replacing this with a GPU-enabled resize op,
-    # such as a jitted jax.image.resize.  It will make things faster.
-    return media.resize_video(video, TRAIN_SIZE[1:3])
-=======
   """Resize a video to output_size."""
   # If you have a GPU, consider replacing this with a GPU-enabled resize op,
   # such as a jitted jax.image.resize.  It will make things faster.
   return media.resize_video(video, output_size[1:3])
->>>>>>> 4ac6b2ac
 
 
 def compute_tapvid_metrics(
@@ -66,7 +55,6 @@
     pred_tracks: np.ndarray,
     query_mode: str,
 ) -> Mapping[str, np.ndarray]:
-<<<<<<< HEAD
     """Computes TAP-Vid metrics (Jaccard, Pts. Within Thresh, Occ. Acc.)
 
     See the TAP-Vid paper for details on the metric computation.  All inputs are
@@ -112,121 +100,27 @@
 
     metrics = {}
 
-    # Don't evaluate the query point.  Numpy doesn't have one_hot, so we
-    # replicate it by indexing into an identity matrix.
-    one_hot_eye = np.eye(gt_tracks.shape[2])
+    eye = np.eye(gt_tracks.shape[2], dtype=np.int32)
+    if query_mode == 'first':
+        # evaluate frames after the query frame
+        query_frame_to_eval_frames = np.cumsum(eye, axis=1) - eye
+    elif query_mode == 'strided':
+        # evaluate all frames except the query frame
+        query_frame_to_eval_frames = 1 - eye
+    else:
+        raise ValueError('Unknown query mode ' + query_mode)
+
     query_frame = query_points[..., 0]
     query_frame = np.round(query_frame).astype(np.int32)
-    evaluation_points = one_hot_eye[query_frame] == 0
-
-    # If we're using the first point on the track as a query, don't evaluate the
-    # other points.
-    if query_mode == "first":
-        for i in range(gt_occluded.shape[0]):
-            index = np.where(gt_occluded[i] == 0)[0][0]
-            evaluation_points[i, :index] = False
-    elif query_mode != "strided":
-        raise ValueError("Unknown query mode " + query_mode)
+    evaluation_points = query_frame_to_eval_frames[query_frame] > 0
 
     # Occlusion accuracy is simply how often the predicted occlusion equals the
     # ground truth.
     occ_acc = np.sum(
         np.equal(pred_occluded, gt_occluded) & evaluation_points,
-=======
-  """Computes TAP-Vid metrics (Jaccard, Pts.
-
-  Within Thresh, Occ.
-
-  Acc.)
-
-  See the TAP-Vid paper for details on the metric computation.  All inputs are
-  given in raster coordinates.  The first three arguments should be the direct
-  outputs of the reader: the 'query_points', 'occluded', and 'target_points'.
-  The paper metrics assume these are scaled relative to 256x256 images.
-  pred_occluded and pred_tracks are your algorithm's predictions.
-
-  This function takes a batch of inputs, and computes metrics separately for
-  each video.  The metrics for the full benchmark are a simple mean of the
-  metrics across the full set of videos.  These numbers are between 0 and 1,
-  but the paper multiplies them by 100 to ease reading.
-
-  Args:
-     query_points: The query points, an in the format [t, y, x].  Its size is
-       [b, n, 3], where b is the batch size and n is the number of queries
-     gt_occluded: A boolean array of shape [b, n, t], where t is the number of
-       frames.  True indicates that the point is occluded.
-     gt_tracks: The target points, of shape [b, n, t, 2].  Each point is in the
-       format [x, y]
-     pred_occluded: A boolean array of predicted occlusions, in the same format
-       as gt_occluded.
-     pred_tracks: An array of track predictions from your algorithm, in the same
-       format as gt_tracks.
-     query_mode: Either 'first' or 'strided', depending on how queries are
-       sampled.  If 'first', we assume the prior knowledge that all points
-       before the query point are occluded, and these are removed from the
-       evaluation.
-
-  Returns:
-      A dict with the following keys:
-
-      occlusion_accuracy: Accuracy at predicting occlusion.
-      pts_within_{x} for x in [1, 2, 4, 8, 16]: Fraction of points
-        predicted to be within the given pixel threshold, ignoring occlusion
-        prediction.
-      jaccard_{x} for x in [1, 2, 4, 8, 16]: Jaccard metric for the given
-        threshold
-      average_pts_within_thresh: average across pts_within_{x}
-      average_jaccard: average across jaccard_{x}
-  """
-
-  metrics = {}
-
-  eye = np.eye(gt_tracks.shape[2], dtype=np.int32)
-  if query_mode == 'first':
-    # evaluate frames after the query frame
-    query_frame_to_eval_frames = np.cumsum(eye, axis=1) - eye
-  elif query_mode == 'strided':
-    # evaluate all frames except the query frame
-    query_frame_to_eval_frames = 1 - eye
-  else:
-    raise ValueError('Unknown query mode ' + query_mode)
-
-  query_frame = query_points[..., 0]
-  query_frame = np.round(query_frame).astype(np.int32)
-  evaluation_points = query_frame_to_eval_frames[query_frame] > 0
-
-  # Occlusion accuracy is simply how often the predicted occlusion equals the
-  # ground truth.
-  occ_acc = np.sum(
-      np.equal(pred_occluded, gt_occluded) & evaluation_points,
-      axis=(1, 2),
-  ) / np.sum(evaluation_points)
-  metrics['occlusion_accuracy'] = occ_acc
-
-  # Next, convert the predictions and ground truth positions into pixel
-  # coordinates.
-  visible = np.logical_not(gt_occluded)
-  pred_visible = np.logical_not(pred_occluded)
-  all_frac_within = []
-  all_jaccard = []
-  for thresh in [1, 2, 4, 8, 16]:
-    # True positives are points that are within the threshold and where both
-    # the prediction and the ground truth are listed as visible.
-    within_dist = np.sum(
-        np.square(pred_tracks - gt_tracks),
-        axis=-1,
-    ) < np.square(thresh)
-    is_correct = np.logical_and(within_dist, visible)
-
-    # Compute the frac_within_threshold, which is the fraction of points
-    # within the threshold among points that are visible in the ground truth,
-    # ignoring whether they're predicted to be visible.
-    count_correct = np.sum(
-        is_correct & evaluation_points,
->>>>>>> 4ac6b2ac
         axis=(1, 2),
     ) / np.sum(evaluation_points)
-    metrics["occlusion_accuracy"] = occ_acc
+    metrics['occlusion_accuracy'] = occ_acc
 
     # Next, convert the predictions and ground truth positions into pixel
     # coordinates.
@@ -431,21 +325,21 @@
     }
 
 
-<<<<<<< HEAD
-def create_jhmdb_dataset(jhmdb_path: str) -> Iterable[DatasetElement]:
+def create_jhmdb_dataset(
+    jhmdb_path: str, resolution: Optional[Tuple[int, int]] = (256, 256)
+) -> Iterable[DatasetElement]:
     """JHMDB dataset, including fields required for PCK evaluation."""
-    gt_dir = jhmdb_path
     videos = []
-    for file in tf.io.gfile.listdir(path.join(gt_dir, "splits")):
+    for file in tf.io.gfile.listdir(path.join(jhmdb_path, 'splits')):
         # JHMDB file containing the first split, which is standard for this type of
         # evaluation.
-        if not file.endswith("split1.txt"):
+        if not file.endswith('split1.txt'):
             continue
 
-        video_folder = "_".join(file.split("_")[:-2])
-        for video in tf.io.gfile.GFile(path.join(gt_dir, "splits", file), "r"):
+        video_folder = '_'.join(file.split('_')[:-2])
+        for video in tf.io.gfile.GFile(path.join(jhmdb_path, 'splits', file), 'r'):
             video, traintest = video.split()
-            video, _ = video.split(".")
+            video, _ = video.split('.')
 
             traintest = int(traintest)
             video_path = path.join(video_folder, video)
@@ -454,28 +348,28 @@
                 videos.append(video_path)
 
     if not videos:
-        raise ValueError("No JHMDB videos found in directory " + str(jhmdb_path))
+        raise ValueError('No JHMDB videos found in directory ' + str(jhmdb_path))
 
     # Shuffle so numbers converge faster.
     random.shuffle(videos)
 
     for video in videos:
         logging.info(video)
-        joints = path.join(gt_dir, "joint_positions", video, "joint_positions.mat")
+        joints = path.join(jhmdb_path, 'joint_positions', video, 'joint_positions.mat')
 
         if not tf.io.gfile.exists(joints):
-            logging.info("skip %s", video)
+            logging.info('skip %s', video)
             continue
 
-        gt_pose = sio.loadmat(tf.io.gfile.GFile(joints, "rb"))["pos_img"]
+        gt_pose = sio.loadmat(tf.io.gfile.GFile(joints, 'rb'))['pos_img']
         gt_pose = np.transpose(gt_pose, [1, 2, 0])
-        frames = path.join(gt_dir, "Rename_Images", video, "*.png")
+        frames = path.join(jhmdb_path, 'Rename_Images', video, '*.png')
         framefil = tf.io.gfile.glob(frames)
         framefil.sort()
 
         def read_frame(f):
-            im = Image.open(tf.io.gfile.GFile(f, "rb"))
-            im = im.convert("RGB")
+            im = Image.open(tf.io.gfile.GFile(f, 'rb'))
+            im = im.convert('RGB')
             im_data = np.array(im.getdata(), np.uint8)
             return im_data.reshape([im.size[1], im.size[0], 3])
 
@@ -496,140 +390,40 @@
         invalid = invalid[:, :, np.newaxis].astype(np.float32)
         gt_pose_orig = gt_pose
 
-        gt_pose = transforms.convert_grid_coordinates(
-            gt_pose,
-            np.array([width, height]),
-            np.array(TRAIN_SIZE[2:0:-1]),
-        )
-        # Set invalid poses to -1 (outside the frame)
-        gt_pose = (1.0 - invalid) * gt_pose + invalid * (-1.0)
-
-        frames = resize_video(frames, TRAIN_SIZE[1:3])
+        if resolution is not None and resolution != frames.shape[1:3]:
+            frames = resize_video(frames, resolution)
         frames = frames / (255.0 / 2.0) - 1.0
         queries = gt_pose[:, 0]
         queries = np.concatenate(
             [queries[..., 0:1] * 0, queries[..., ::-1]],
             axis=-1,
         )
+        gt_pose = transforms.convert_grid_coordinates(
+            gt_pose,
+            np.array([width, height]),
+            np.array([frames.shape[2], frames.shape[1]]),
+        )
+        # Set invalid poses to -1 (outside the frame)
+        gt_pose = (1.0 - invalid) * gt_pose + invalid * (-1.0)
+
         if gt_pose.shape[1] < frames.shape[0]:
             # Some videos have pose sequences that are shorter than the frame
             # sequence (usually because the person disappears).  In this case,
             # truncate the video.
-            logging.warning("short video!!")
-            frames = frames[:gt_pose.shape[1]]
+            logging.warning('short video!!')
+            frames = frames[: gt_pose.shape[1]]
 
         converted = {
-            "video": frames[np.newaxis, ...],
-            "query_points": queries[np.newaxis, ...],
-            "target_points": gt_pose[np.newaxis, ...],
-            "gt_pose": gt_pose[np.newaxis, ...],
-            "gt_pose_orig": gt_pose_orig[np.newaxis, ...],
-            "occluded": gt_pose[np.newaxis, ..., 0] * 0,
-            "fname": video,
-            "im_size": np.array([height, width]),
+            'video': frames[np.newaxis, ...],
+            'query_points': queries[np.newaxis, ...],
+            'target_points': gt_pose[np.newaxis, ...],
+            'gt_pose': gt_pose[np.newaxis, ...],
+            'gt_pose_orig': gt_pose_orig[np.newaxis, ...],
+            'occluded': gt_pose[np.newaxis, ..., 0] * 0,
+            'fname': video,
+            'im_size': np.array([height, width]),
         }
-        yield {"jhmdb": converted}
-=======
-def create_jhmdb_dataset(
-    jhmdb_path: str, resolution: Optional[Tuple[int, int]] = (256, 256)
-) -> Iterable[DatasetElement]:
-  """JHMDB dataset, including fields required for PCK evaluation."""
-  videos = []
-  for file in tf.io.gfile.listdir(path.join(gt_dir, 'splits')):
-    # JHMDB file containing the first split, which is standard for this type of
-    # evaluation.
-    if not file.endswith('split1.txt'):
-      continue
-
-    video_folder = '_'.join(file.split('_')[:-2])
-    for video in tf.io.gfile.GFile(path.join(gt_dir, 'splits', file), 'r'):
-      video, traintest = video.split()
-      video, _ = video.split('.')
-
-      traintest = int(traintest)
-      video_path = path.join(video_folder, video)
-
-      if traintest == 2:
-        videos.append(video_path)
-
-  if not videos:
-    raise ValueError('No JHMDB videos found in directory ' + str(jhmdb_path))
-
-  # Shuffle so numbers converge faster.
-  random.shuffle(videos)
-
-  for video in videos:
-    logging.info(video)
-    joints = path.join(gt_dir, 'joint_positions', video, 'joint_positions.mat')
-
-    if not tf.io.gfile.exists(joints):
-      logging.info('skip %s', video)
-      continue
-
-    gt_pose = sio.loadmat(tf.io.gfile.GFile(joints, 'rb'))['pos_img']
-    gt_pose = np.transpose(gt_pose, [1, 2, 0])
-    frames = path.join(gt_dir, 'Rename_Images', video, '*.png')
-    framefil = tf.io.gfile.glob(frames)
-    framefil.sort()
-
-    def read_frame(f):
-      im = Image.open(tf.io.gfile.GFile(f, 'rb'))
-      im = im.convert('RGB')
-      im_data = np.array(im.getdata(), np.uint8)
-      return im_data.reshape([im.size[1], im.size[0], 3])
-
-    frames = [read_frame(x) for x in framefil]
-    frames = np.stack(frames)
-    height = frames.shape[1]
-    width = frames.shape[2]
-    invalid_x = np.logical_or(
-        gt_pose[:, 0:1, 0] < 0,
-        gt_pose[:, 0:1, 0] >= width,
-    )
-    invalid_y = np.logical_or(
-        gt_pose[:, 0:1, 1] < 0,
-        gt_pose[:, 0:1, 1] >= height,
-    )
-    invalid = np.logical_or(invalid_x, invalid_y)
-    invalid = np.tile(invalid, [1, gt_pose.shape[1]])
-    invalid = invalid[:, :, np.newaxis].astype(np.float32)
-    gt_pose_orig = gt_pose
-
-    if resolution is not None and resolution != frames.shape[1:3]:
-      frames = resize_video(frames, resolution)
-    frames = frames / (255.0 / 2.0) - 1.0
-    queries = gt_pose[:, 0]
-    queries = np.concatenate(
-        [queries[..., 0:1] * 0, queries[..., ::-1]],
-        axis=-1,
-    )
-    gt_pose = transforms.convert_grid_coordinates(
-        gt_pose,
-        np.array([width, height]),
-        np.array([frames.shape[2], frames.shape[1]]),
-    )
-    # Set invalid poses to -1 (outside the frame)
-    gt_pose = (1.0 - invalid) * gt_pose + invalid * (-1.0)
-
-    if gt_pose.shape[1] < frames.shape[0]:
-      # Some videos have pose sequences that are shorter than the frame
-      # sequence (usually because the person disappears).  In this case,
-      # truncate the video.
-      logging.warning('short video!!')
-      frames = frames[: gt_pose.shape[1]]
-
-    converted = {
-        'video': frames[np.newaxis, ...],
-        'query_points': queries[np.newaxis, ...],
-        'target_points': gt_pose[np.newaxis, ...],
-        'gt_pose': gt_pose[np.newaxis, ...],
-        'gt_pose_orig': gt_pose_orig[np.newaxis, ...],
-        'occluded': gt_pose[np.newaxis, ..., 0] * 0,
-        'fname': video,
-        'im_size': np.array([height, width]),
-    }
-    yield {'jhmdb': converted}
->>>>>>> 4ac6b2ac
+        yield {'jhmdb': converted}
 
 
 def create_kubric_eval_train_dataset(
@@ -637,93 +431,55 @@
     train_size: Tuple[int, int] = (256, 256),
     max_dataset_size: int = 100,
 ) -> Iterable[DatasetElement]:
-<<<<<<< HEAD
     """Dataset for evaluating performance on Kubric training data."""
     res = dataset.create_point_tracking_dataset(
-        split="train",
-        train_size=TRAIN_SIZE[1:3],
+        split='train',
+        train_size=train_size,
         batch_dims=[1],
         shuffle_buffer_size=None,
         repeat=False,
-        vflip="vflip" in mode,
+        vflip='vflip' in mode,
         random_crop=False,
     )
+    np_ds = tfds.as_numpy(res)
 
     num_returned = 0
-
-    for data in res[0]():
+    for data in np_ds:
         if num_returned >= max_dataset_size:
             break
         num_returned += 1
-        yield {"kubric": data}
-
-
-def create_kubric_eval_dataset(mode: str) -> Iterable[DatasetElement]:
+        yield {'kubric': data}
+
+
+def create_kubric_eval_dataset(
+    mode: str, train_size: Tuple[int, int] = (256, 256)
+) -> Iterable[DatasetElement]:
     """Dataset for evaluating performance on Kubric val data."""
     res = dataset.create_point_tracking_dataset(
-        split="validation",
+        split='validation',
+        train_size=train_size,
         batch_dims=[1],
         shuffle_buffer_size=None,
         repeat=False,
-        vflip="vflip" in mode,
+        vflip='vflip' in mode,
         random_crop=False,
     )
     np_ds = tfds.as_numpy(res)
-=======
-  """Dataset for evaluating performance on Kubric training data."""
-  res = dataset.create_point_tracking_dataset(
-      split='train',
-      train_size=train_size,
-      batch_dims=[1],
-      shuffle_buffer_size=None,
-      repeat=False,
-      vflip='vflip' in mode,
-      random_crop=False,
-  )
-  np_ds = tfds.as_numpy(res)
-
-  num_returned = 0
-  for data in np_ds:
-    if num_returned >= max_dataset_size:
-      break
-    num_returned += 1
-    yield {'kubric': data}
-
-
-def create_kubric_eval_dataset(
-    mode: str, train_size: Tuple[int, int] = (256, 256)
-) -> Iterable[DatasetElement]:
-  """Dataset for evaluating performance on Kubric val data."""
-  res = dataset.create_point_tracking_dataset(
-      split='validation',
-      train_size=train_size,
-      batch_dims=[1],
-      shuffle_buffer_size=None,
-      repeat=False,
-      vflip='vflip' in mode,
-      random_crop=False,
-  )
-  np_ds = tfds.as_numpy(res)
->>>>>>> 4ac6b2ac
 
     for data in np_ds:
-        yield {"kubric": data}
+        yield {'kubric': data}
 
 
 def create_davis_dataset(
-<<<<<<< HEAD
-    davis_points_path: str, query_mode: str = "strided", full_resolution=False
-=======
     davis_points_path: str,
     query_mode: str = 'strided',
     full_resolution=False,
     resolution: Optional[Tuple[int, int]] = (256, 256),
->>>>>>> 4ac6b2ac
 ) -> Iterable[DatasetElement]:
     """Dataset for evaluating performance on DAVIS data."""
     pickle_path = davis_points_path
 
-    with tf.io.gfile.GFile(pickle_path, "rb") as f:
+    with tf.io.gfile.GFile(pickle_path, 'rb') as f:
         davis_points_dataset = pickle.load(f)
 
     if full_resolution:
@@ -732,7 +488,6 @@
         )
         to_iterate = tfds.as_numpy(ds)
     else:
-<<<<<<< HEAD
         to_iterate = davis_points_dataset.keys()
 
     for tmp in to_iterate:
@@ -742,54 +497,22 @@
         else:
             video_name = tmp
             frames = davis_points_dataset[video_name]['video']
-            frames = resize_video(frames, TRAIN_SIZE[1:3])
+            if resolution is not None and resolution != frames.shape[1:3]:
+                frames = resize_video(frames, resolution)
 
         frames = frames.astype(np.float32) / 255.0 * 2.0 - 1.0
-        target_points = davis_points_dataset[video_name]["points"]
-        target_occ = davis_points_dataset[video_name]["occluded"]
-        target_points = transforms.convert_grid_coordinates(
-            target_points,
-            np.array([1.0, 1.0]),
-            np.array([frames.shape[-2], frames.shape[-3]]),
-        )
-
-        if query_mode == "strided":
+        target_points = davis_points_dataset[video_name]['points']
+        target_occ = davis_points_dataset[video_name]['occluded']
+        target_points = target_points * np.array([frames.shape[2], frames.shape[1]])
+
+        if query_mode == 'strided':
             converted = sample_queries_strided(target_occ, target_points, frames)
-        elif query_mode == "first":
+        elif query_mode == 'first':
             converted = sample_queries_first(target_occ, target_points, frames)
         else:
-            raise ValueError(f"Unknown query mode {query_mode}.")
-
-        yield {"davis": converted}
-
-
-def create_rgb_stacking_dataset(
-    robotics_points_path: str, query_mode: str = "strided"
-) -> Iterable[DatasetElement]:
-    """Dataset for evaluating performance on robotics data."""
-    pickle_path = robotics_points_path
-
-    with tf.io.gfile.GFile(pickle_path, "rb") as f:
-        robotics_points_dataset = pickle.load(f)
-=======
-      video_name = tmp
-      frames = davis_points_dataset[video_name]['video']
-      if resolution is not None and resolution != frames.shape[1:3]:
-        frames = resize_video(frames, resolution)
-
-    frames = frames.astype(np.float32) / 255.0 * 2.0 - 1.0
-    target_points = davis_points_dataset[video_name]['points']
-    target_occ = davis_points_dataset[video_name]['occluded']
-    target_points = target_points * np.array([frames.shape[2], frames.shape[1]])
-
-    if query_mode == 'strided':
-      converted = sample_queries_strided(target_occ, target_points, frames)
-    elif query_mode == 'first':
-      converted = sample_queries_first(target_occ, target_points, frames)
-    else:
-      raise ValueError(f'Unknown query mode {query_mode}.')
-
-    yield {'davis': converted}
+            raise ValueError(f'Unknown query mode {query_mode}.')
+
+        yield {'davis': converted}
 
 
 def create_rgb_stacking_dataset(
@@ -797,59 +520,40 @@
     query_mode: str = 'strided',
     resolution: Optional[Tuple[int, int]] = (256, 256),
 ) -> Iterable[DatasetElement]:
-  """Dataset for evaluating performance on robotics data."""
-  pickle_path = robotics_points_path
-
-  with tf.io.gfile.GFile(pickle_path, 'rb') as f:
-    robotics_points_dataset = pickle.load(f)
-
-  for example in robotics_points_dataset:
-    frames = example['video']
-    if resolution is not None and resolution != frames.shape[1:3]:
-      frames = resize_video(frames, resolution)
-    frames = frames.astype(np.float32) / 255.0 * 2.0 - 1.0
-    target_points = example['points']
-    target_occ = example['occluded']
-    target_points = target_points * np.array([frames.shape[2], frames.shape[1]])
-
-    if query_mode == 'strided':
-      converted = sample_queries_strided(target_occ, target_points, frames)
-    elif query_mode == 'first':
-      converted = sample_queries_first(target_occ, target_points, frames)
-    else:
-      raise ValueError(f'Unknown query mode {query_mode}.')
->>>>>>> 4ac6b2ac
+    """Dataset for evaluating performance on robotics data."""
+    pickle_path = robotics_points_path
+
+    with tf.io.gfile.GFile(pickle_path, 'rb') as f:
+        robotics_points_dataset = pickle.load(f)
 
     for example in robotics_points_dataset:
-        frames = example["video"]
+        frames = example['video']
+        if resolution is not None and resolution != frames.shape[1:3]:
+            frames = resize_video(frames, resolution)
         frames = frames.astype(np.float32) / 255.0 * 2.0 - 1.0
-        target_points = example["points"]
-        target_occ = example["occluded"]
-        target_points *= np.array([TRAIN_SIZE[2], TRAIN_SIZE[1]])
-
-        if query_mode == "strided":
+        target_points = example['points']
+        target_occ = example['occluded']
+        target_points = target_points * np.array([frames.shape[2], frames.shape[1]])
+
+        if query_mode == 'strided':
             converted = sample_queries_strided(target_occ, target_points, frames)
-        elif query_mode == "first":
+        elif query_mode == 'first':
             converted = sample_queries_first(target_occ, target_points, frames)
         else:
-            raise ValueError(f"Unknown query mode {query_mode}.")
-
-        yield {"robotics": converted}
+            raise ValueError(f'Unknown query mode {query_mode}.')
+
+        yield {'robotics': converted}
 
 
 def create_kinetics_dataset(
-<<<<<<< HEAD
-    kinetics_path: str, query_mode: str = "strided"
-=======
     kinetics_path: str, query_mode: str = 'strided',
     resolution: Optional[Tuple[int, int]] = (256, 256),
->>>>>>> 4ac6b2ac
 ) -> Iterable[DatasetElement]:
     """Dataset for evaluating performance on Kinetics point tracking."""
 
-    all_paths = tf.io.gfile.glob(path.join(kinetics_path, "*_of_0010.pkl"))
+    all_paths = tf.io.gfile.glob(path.join(kinetics_path, '*_of_0010.pkl'))
     for pickle_path in all_paths:
-        with open(pickle_path, "rb") as f:
+        with open(pickle_path, 'rb') as f:
             data = pickle.load(f)
             if isinstance(data, dict):
                 data = list(data.values())
@@ -858,7 +562,7 @@
         for idx in range(len(data)):
             example = data[idx]
 
-            frames = example["video"]
+            frames = example['video']
 
             if isinstance(frames[0], bytes):
                 # TAP-Vid is stored and JPEG bytes rather than `np.ndarray`s.
@@ -869,22 +573,22 @@
 
                 frames = np.array([decode(frame) for frame in frames])
 
-            if frames.shape[1] > TRAIN_SIZE[1] or frames.shape[2] > TRAIN_SIZE[2]:
-                frames = resize_video(frames, TRAIN_SIZE[1:3])
+            if resolution is not None and resolution != frames.shape[1:3]:
+                frames = resize_video(frames, resolution)
 
             frames = frames.astype(np.float32) / 255.0 * 2.0 - 1.0
-            target_points = example["points"]
-            target_occ = example["occluded"]
-            target_points *= np.array([TRAIN_SIZE[2], TRAIN_SIZE[1]])
-
-            if query_mode == "strided":
+            target_points = example['points']
+            target_occ = example['occluded']
+            target_points *= np.array([frames.shape[2], frames.shape[1]])
+
+            if query_mode == 'strided':
                 converted = sample_queries_strided(target_occ, target_points, frames)
-            elif query_mode == "first":
+            elif query_mode == 'first':
                 converted = sample_queries_first(target_occ, target_points, frames)
             else:
-                raise ValueError(f"Unknown query mode {query_mode}.")
-
-            yield {"kinetics": converted}
+                raise ValueError(f'Unknown query mode {query_mode}.')
+
+            yield {'kinetics': converted}
 
 
 def __create_sfm_dataset(
@@ -895,12 +599,13 @@
     full_video: bool = False,
     video_length: Optional[Union[int, List[int]]] = None,
     trajectory_length: Optional[int] = None,
+    resolution: Optional[Tuple[int, int]] = (256, 256)
 ):
     for video_name in ds:
         frames = ds[video_name]
         # Frames.shape[1:3] is shape [height, width], so we reverse it to be [x, y] format
         frames_shape = frames.shape[1:3][::-1]
-        frames = resize_video(frames, TRAIN_SIZE[1:3])
+        frames = resize_video(frames, resolution)
         frames = frames.astype(np.float32) / 255.0 * 2.0 - 1.0
 
         # Get ParticleSfM psuedolabels
@@ -932,7 +637,7 @@
             continue
 
         # Resize trajectories to match video size
-        final_resized_trajectories = sampled_trajectories.resize([TRAIN_SIZE[2], TRAIN_SIZE[1]])
+        final_resized_trajectories = sampled_trajectories.resize(resolution)
         target_points, valid_mask = final_resized_trajectories.toData()
         target_occ = ~valid_mask
 
@@ -974,7 +679,6 @@
         yield {"davis": converted}
 
 
-<<<<<<< HEAD
 def create_sfm_lyft_dataset(
     lyft_path: str, 
     lyft_sfm_path: str,
@@ -1007,15 +711,6 @@
 
     for converted in sfm_ds:
         yield {"lyft": converted}
-=======
-      if resolution is not None and resolution != frames.shape[1:3]:
-        frames = resize_video(frames, resolution)
-
-      frames = frames.astype(np.float32) / 255.0 * 2.0 - 1.0
-      target_points = example['points']
-      target_occ = example['occluded']
-      target_points *= np.array([frames.shape[2], frames.shape[1]])
->>>>>>> 4ac6b2ac
 
 
     