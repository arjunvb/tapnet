--- conflicted
+++ resolved
@@ -41,11 +41,10 @@
     config.checkpoint_dir = "/tmp/tapnet_training/"
     config.evaluate_every = 10000
 
-<<<<<<< HEAD
     config.experiment_kwargs = config_dict.ConfigDict(
         dict(
             config=dict(
-                sweep_name="default_sweep",
+                sweep_name='default_sweep',
                 save_final_checkpoint_as_npy=True,
                 # `enable_double_transpose` should always be false when using 1D.
                 # For other D It is also completely untested and very unlikely
@@ -54,13 +53,13 @@
                     base_lr=2e-3,
                     max_norm=-1,  # < 0 to turn off.
                     weight_decay=1e-2,
-                    schedule_type="cosine",
+                    schedule_type='cosine',
                     cosine_decay_kwargs=dict(
                         init_value=0.0,
                         warmup_steps=5000,
                         end_value=0.0,
                     ),
-                    optimizer="adam",
+                    optimizer='adam',
                     # Optimizer-specific kwargs.
                     adam_kwargs=dict(
                         b1=0.9,
@@ -71,127 +70,49 @@
                 fast_variables=tuple(),
                 shared_modules=dict(
                     shared_module_names=config.get_oneway_ref(
-                        "shared_module_names",
+                        'shared_module_names',
                     ),
                     tapnet_model_kwargs=dict(),
                 ),
                 datasets=dict(
-                    dataset_names=config.get_oneway_ref("dataset_names"),
+                    dataset_names=config.get_oneway_ref('dataset_names'),
                     kubric_kwargs=dict(
                         batch_dims=8,
                         shuffle_buffer_size=128,
-                        train_size=tapnet_model.TRAIN_SIZE[1:3],
+                        train_size=(256, 256),
                     ),
                 ),
                 supervised_point_prediction_kwargs=dict(
-                    prediction_algo="cost_volume_regressor",
+                    prediction_algo='cost_volume_regressor',
                 ),
-                checkpoint_dir=config.get_oneway_ref("checkpoint_dir"),
-                evaluate_every=config.get_oneway_ref("evaluate_every"),
-                eval_modes=config.get_oneway_ref("eval_modes"),
+                checkpoint_dir=config.get_oneway_ref('checkpoint_dir'),
+                evaluate_every=config.get_oneway_ref('evaluate_every'),
+                eval_modes=config.get_oneway_ref('eval_modes'),
                 # If true, run evaluate() on the experiment once before
                 # you load a checkpoint.
                 # This is useful for getting initial values of metrics
                 # at random weights, or when debugging locally if you
                 # do not have any train job running.
-                davis_points_path="",
-                jhmdb_path="",
-                robotics_points_path="",
+                davis_points_path='',
+                jhmdb_path='',
+                robotics_points_path='',
                 training=dict(
                     # Note: to sweep n_training_steps, DO NOT sweep these
                     # fields directly. Instead sweep config.training_steps.
                     # Otherwise, decay/stopping logic
                     # is not guaranteed to be consistent.
-                    n_training_steps=config.get_oneway_ref("training_steps"),
+                    n_training_steps=config.get_oneway_ref('training_steps'),
                 ),
                 inference=dict(
-                    input_video_path="",
-                    input_query_path="",
-                    output_video_path="",
-                    output_track_path="",
-                    output_occlusion_path="",
+                    input_video_path='',
+                    output_video_path='',
                     resize_height=256,  # video height resized to before inference
                     resize_width=256,  # video width resized to before inference
                     num_points=20,  # number of random points to sample
-                    random_points=True,
                 ),
             )
         )
     )
-=======
-  config.experiment_kwargs = config_dict.ConfigDict(
-      dict(
-          config=dict(
-              sweep_name='default_sweep',
-              save_final_checkpoint_as_npy=True,
-              # `enable_double_transpose` should always be false when using 1D.
-              # For other D It is also completely untested and very unlikely
-              # to work.
-              optimizer=dict(
-                  base_lr=2e-3,
-                  max_norm=-1,  # < 0 to turn off.
-                  weight_decay=1e-2,
-                  schedule_type='cosine',
-                  cosine_decay_kwargs=dict(
-                      init_value=0.0,
-                      warmup_steps=5000,
-                      end_value=0.0,
-                  ),
-                  optimizer='adam',
-                  # Optimizer-specific kwargs.
-                  adam_kwargs=dict(
-                      b1=0.9,
-                      b2=0.95,
-                      eps=1e-8,
-                  ),
-              ),
-              fast_variables=tuple(),
-              shared_modules=dict(
-                  shared_module_names=config.get_oneway_ref(
-                      'shared_module_names',
-                  ),
-                  tapnet_model_kwargs=dict(),
-              ),
-              datasets=dict(
-                  dataset_names=config.get_oneway_ref('dataset_names'),
-                  kubric_kwargs=dict(
-                      batch_dims=8,
-                      shuffle_buffer_size=128,
-                      train_size=(256, 256),
-                  ),
-              ),
-              supervised_point_prediction_kwargs=dict(
-                  prediction_algo='cost_volume_regressor',
-              ),
-              checkpoint_dir=config.get_oneway_ref('checkpoint_dir'),
-              evaluate_every=config.get_oneway_ref('evaluate_every'),
-              eval_modes=config.get_oneway_ref('eval_modes'),
-              # If true, run evaluate() on the experiment once before
-              # you load a checkpoint.
-              # This is useful for getting initial values of metrics
-              # at random weights, or when debugging locally if you
-              # do not have any train job running.
-              davis_points_path='',
-              jhmdb_path='',
-              robotics_points_path='',
-              training=dict(
-                  # Note: to sweep n_training_steps, DO NOT sweep these
-                  # fields directly. Instead sweep config.training_steps.
-                  # Otherwise, decay/stopping logic
-                  # is not guaranteed to be consistent.
-                  n_training_steps=config.get_oneway_ref('training_steps'),
-              ),
-              inference=dict(
-                  input_video_path='',
-                  output_video_path='',
-                  resize_height=256,  # video height resized to before inference
-                  resize_width=256,  # video width resized to before inference
-                  num_points=20,  # number of random points to sample
-              ),
-          )
-      )
-  )
->>>>>>> 4ac6b2ac
 
     # Set up where to store the resulting model.
     config.train_checkpoint_all_hosts = False
