# Copyright 2023 DeepMind Technologies Limited
#
# Licensed under the Apache License, Version 2.0 (the "License");
# you may not use this file except in compliance with the License.
# You may obtain a copy of the License at
#
#    http://www.apache.org/licenses/LICENSE-2.0
#
# Unless required by applicable law or agreed to in writing, software
# distributed under the License is distributed on an "AS IS" BASIS,
# WITHOUT WARRANTIES OR CONDITIONS OF ANY KIND, either express or implied.
# See the License for the specific language governing permissions and
# limitations under the License.
# ==============================================================================

"""Perceiver task module."""

import functools
from os import path
from typing import Any, Dict, Iterable, Mapping, Optional, Sequence, Tuple

from absl import logging
import chex
import jax
import jax.numpy as jnp
from jaxline import utils
import matplotlib
import mediapy as media
from ml_collections import config_dict
import numpy as np
import optax
import tensorflow_datasets as tfds
import tensorflow as tf
import time
import pickle
import random
import os

from tapnet import evaluation_datasets
from tapnet import task
from tapnet.utils import model_utils
from tapnet.utils import transforms
from tapnet.utils import viz_utils

matplotlib.use("Agg")

<<<<<<< HEAD

def sigmoid_cross_entropy(
    logits: chex.Array,
    labels: chex.Array,
    reduction: Optional[str] = None,
) -> chex.Array:
    """Computes sigmoid cross entropy given logits and multiple class labels."""
    log_p = jax.nn.log_sigmoid(logits)
    # log(1 - sigmoid(x)) = log_sigmoid(-x), the latter is more numerically stable
    log_not_p = jax.nn.log_sigmoid(-logits)
    loss = -labels * log_p - (1.0 - labels) * log_not_p
    result = jnp.asarray(loss)
    if reduction:
        if reduction == "mean":
            result = jnp.mean(result)
        else:
            raise ValueError(f"Wrong reduction name {reduction}")
    return result


def huber_loss(
    tracks: chex.Array,
    target_points: chex.Array,
    occluded: chex.Numeric,
) -> chex.Array:
    """Huber loss for point trajectories."""
    error = tracks - target_points
    # Huber loss with a threshold of 4 pixels
    distsqr = jnp.sum(jnp.square(error), axis=-1)
    dist = jnp.sqrt(distsqr + 1e-12)  # add eps to prevent nan
    delta = 4.0
    loss_huber = jnp.where(
        dist < delta,
        distsqr / 2,
        delta * (jnp.abs(dist) - delta / 2),
    )
    loss_huber *= 1.0 - occluded

    loss_huber = jnp.mean(loss_huber, axis=[1, 2])

    return loss_huber


def plot_tracks_v2(
    rgb: np.ndarray,
    points: np.ndarray,
    occluded: np.ndarray,
    gt_points: Optional[np.ndarray] = None,
    gt_occluded: Optional[np.ndarray] = None,
    trackgroup: Optional[np.ndarray] = None,
) -> np.ndarray:
    """Plot tracks with matplotlib."""
    disp = []
    cmap = plt.cm.hsv  # pytype: disable=module-attr

    z_list = np.arange(points.shape[0]) if trackgroup is None else np.array(trackgroup)
    # random permutation of the colors so nearby points in the list can get
    # different colors
    z_list = np.random.permutation(np.max(z_list) + 1)[z_list]
    colors = cmap(z_list / (np.max(z_list) + 1))
    figure_dpi = 64

    figs = []
    for i in range(rgb.shape[0]):
        fig = plt.figure(
            figsize=(256 / figure_dpi, 256 / figure_dpi),
            dpi=figure_dpi,
            frameon=False,
            facecolor="w",
        )
        figs.append(fig)
        ax = fig.add_subplot()
        ax.axis("off")
        ax.imshow(rgb[i] / 255.0)
        colalpha = np.concatenate(
            [colors[:, :-1], 1 - occluded[:, i : i + 1]],
            axis=1,
        )
        plt.scatter(points[:, i, 0], points[:, i, 1], s=3, c=colalpha)
        occ2 = occluded[:, i : i + 1]
        if gt_occluded is not None:
            occ2 *= 1 - gt_occluded[:, i : i + 1]
        colalpha = np.concatenate([colors[:, :-1], occ2], axis=1)

        plt.scatter(
            points[:, i, 0],
            points[:, i, 1],
            s=20,
            facecolors="none",
            edgecolors=colalpha,
        )
        if gt_points is not None:
            colalpha = np.concatenate(
                [colors[:, :-1], 1 - gt_occluded[:, i : i + 1]], axis=1
            )
            plt.scatter(
                gt_points[:, i, 0],
                gt_points[:, i, 1],
                s=15,
                c=colalpha,
                marker="D",
            )

        plt.subplots_adjust(top=1, bottom=0, right=1, left=0, hspace=0, wspace=0)
        plt.margins(0, 0)
        fig.canvas.draw()
        width, height = fig.get_size_inches() * fig.get_dpi()
        img = np.frombuffer(
            fig.canvas.tostring_rgb(),
            dtype="uint8",
        ).reshape(int(height), int(width), 3)
        disp.append(np.copy(img))

    for fig in figs:
        plt.close(fig)
    return np.stack(disp, axis=0)


def plot_tracks_v3(
    rgb: np.ndarray,
    points: np.ndarray,
    occluded: np.ndarray,
    gt_points: np.ndarray,
    gt_occluded: np.ndarray,
    trackgroup: Optional[np.ndarray] = None,
) -> np.ndarray:
    """Plot tracks in a 2x2 grid."""
    if trackgroup is None:
        trackgroup = np.arange(points.shape[0])
    else:
        trackgroup = np.array(trackgroup)

    utg = np.unique(trackgroup)
    chunks = np.array_split(utg, 4)
    plots = []
    for ch in chunks:
        valid = np.any(trackgroup[:, np.newaxis] == ch[np.newaxis, :], axis=1)

        new_trackgroup = np.argmax(
            trackgroup[valid][:, np.newaxis] == ch[np.newaxis, :], axis=1
        )
        plots.append(
            plot_tracks_v2(
                rgb,
                points[valid],
                occluded[valid],
                None if gt_points is None else gt_points[valid],
                None if gt_points is None else gt_occluded[valid],
                new_trackgroup,
            )
        )
    p1 = np.concatenate(plots[0:2], axis=2)
    p2 = np.concatenate(plots[2:4], axis=2)
    return np.concatenate([p1, p2], axis=1)


def write_visualization(
    video: np.ndarray,
    points: np.ndarray,
    occluded: np.ndarray,
    visualization_path: Sequence[str],
    gt_points: Optional[np.ndarray] = None,
    gt_occluded: Optional[np.ndarray] = None,
    trackgroup: Optional[np.ndarray] = None,
):
    """Write a visualization."""
    for i in range(video.shape[0]):
        logging.info("rendering...")

        video_frames = plot_tracks_v3(
            video[i],
            points[i],
            occluded[i],
            gt_points[i] if gt_points is not None else None,
            gt_occluded[i] if gt_occluded is not None else None,
            trackgroup[i] if trackgroup is not None else None,
        )

        logging.info("writing...")
        with media.VideoWriter(
            visualization_path[i],
            shape=video_frames.shape[-3:-1],
            fps=10,
            codec="h264",
            bps=400000,
        ) as video_writer:
            for j in range(video_frames.shape[0]):
                fr = video_frames[j]
                video_writer.add_image(fr.astype(np.uint8))


class SupervisedPointPrediction(task.Task):
    """A task for predicting point tracks and training on ground-truth.

    This task has a simple forward pass which predicts points, which is
    also used for running evaluators on datasets where ground-truth is
    known.
    """

    def __init__(
        self,
        config: config_dict.ConfigDict,
        input_key: str = "kubric",
        contrastive_loss_weight: float = 0.05,
        prediction_algo: str = "cost_volume_regressor",
    ):
        """Constructs a task for supervised learning on Kubric.

        Args:
          config: a ConfigDict for configuring this experiment, notably including
            the paths for checkpoints and datasets.
          input_key: The forward pass takes an input dict.  Inference or learning
            will be performed on input[input_key]['video']
          contrastive_loss_weight: Weight for the additional contrastive loss that's
            applied alongside the trajectory prediction loss.
          prediction_algo: specifies the network architecture to use to make
            predictions.  Can be 'cost_volume_regressor' for the algorithm presented
            in the TAPNet paper, or 'cost_volume_cycle_consistency' for the VFS-Like
            algorithm presented in the earlier Kubric paper.
        """

        super().__init__()

        self.input_key = input_key
        self.prediction_algo = prediction_algo
        self.contrastive_loss_weight = contrastive_loss_weight
        self.config = config
        self.softmax_temperature = 10.0

    def forward_fn(
        self,
        inputs: chex.ArrayTree,
        is_training: bool,
        shared_modules: Optional[Mapping[str, task.SharedModule]] = None,
        input_key: Optional[str] = None,
        query_chunk_size: int = 16,
        get_query_feats: bool = True,
    ) -> Mapping[str, chex.Array]:
        """Forward pass for predicting point tracks.

        Args:
          inputs: Input dict.  Inference will be performed on will be performed on
            inputs[input_key]['video'] (with fallback to the input_key specified in
            the constructor).  Input videos should be a standard video tensor
            ([batch, num_frames, height, width, 3]) normalize to [-1,1].
            inputs[input_key]['query_points'] specifies the query point locations,
            of shape [batch, num_queries, 3], where each query is [t,y,x]
            coordinates in frame/raster coordinates.
          is_training: Is the model in training mode.
          shared_modules: Haiku modules, injected by experiment.py.
            shared_modules['tapnet_model'] should be a TAPNetModel.
          input_key: Run on inputs[input_key]['video']. If None, use the input_key
            from the constructor.
          query_chunk_size: Compute predictions on this many queries simultaneously.
            This saves memory as the cost volumes can be very large.
          get_query_feats: If True, also return features for each query.

        Returns:
          Result dict produced by calling the tapnet model. See tapnet_model.py.
        """
        if input_key is None:
            input_key = self.input_key
        frames = inputs[input_key]["video"]

        if self.prediction_algo in [
            "cost_volume_regressor",
            "cost_volume_cycle_consistency",
        ]:
            return shared_modules["tapnet_model"](
                frames,
                is_training=is_training,
                query_points=inputs[input_key]["query_points"],
                query_chunk_size=query_chunk_size,
                get_query_feats=get_query_feats,
            )
        else:
            raise ValueError("Unsupported prediction_algo:" + self.prediction_algo)

    def _loss_fn(
        self,
        params: chex.ArrayTree,
        state: chex.ArrayTree,
        inputs: chex.ArrayTree,
        rng: chex.PRNGKey,
        wrapped_forward_fn: task.WrappedForwardFn,
        is_training: bool = True,
        input_key: Optional[str] = None,
    ):
        """Loss function, used for training, depending on the algorithm.

        This includes the Huber and softmax cross entropy losses for cost volume
        regression, plus the contrastive loss for cost volume regression and
        the baseline cost volume cycle consistency.

        Args:
          params: hk.Params with the model parameters
          state: hk.State with the model state
          inputs: Input dict.  Inference will be performed on will be performed on
            inputs[input_key]['video'] (with fallback to the input_key specified in
            the constructor).  Input videos should be a standard video tensor
            ([batch, num_frames, height, width, 3]) normalize to [-1,1].
            inputs[input_key]['query_points'] specifies the query point locations,
            of shape [batch, num_queries, 3], where each query is [t,y,x]
            coordinates in frame/raster coordinates.
            inputs[input_key]['target_points'] is the ground-truth locations on each
            frame, of shape [batch, num_queries, num_frames, 2], where each point is
            [x,y] raster coordinates (in the range [0,width]/[0,height]).
            inputs[input_key]['occluded'] is the ground-truth occlusion flag, a
            boolean of shape [batch, num_queries, num_frames], where True indicates
            occluded.
          rng: jax.random.PRNGKey for random number generation.
          wrapped_forward_fn: A wrapper around self.forward which can inject Haiku
            parameters.
          is_training: Is the model in training mode.
          input_key: Run on inputs[input_key]['video']. If None, use the input_key
            from the constructor.

        Returns:
          A 2-tuple consisting of the summed loss, and a 2-tuple containing scalar
            outputs and the updated state.  The loss scalars are broken down into
            the position loss, occlusion loss, and contrastive loss.
        """
        if input_key is None:
            input_key = self.input_key

        query_chunk_size = 16

        output, state = functools.partial(
            wrapped_forward_fn,
            input_key=input_key,
            query_chunk_size=query_chunk_size,
        )(params, state, rng, inputs, is_training=is_training)
        loss_scalars = {}
        loss = 0
        if self.prediction_algo in ["cost_volume_regressor"]:
            loss_huber = huber_loss(
                output["tracks"],
                inputs[input_key]["target_points"],
                inputs[input_key]["occluded"],
            )
            # For the original experiments, the loss was defined on coordinates in the
            # range [-1, 1], so convert them into that scale.
            loss_huber = loss_huber * 4.0 / np.prod(tapnet_model.TRAIN_SIZE[1:3])
            loss_huber = jnp.mean(loss_huber)

            loss_occ = sigmoid_cross_entropy(
                output["occlusion"],
                jnp.array(inputs[input_key]["occluded"], jnp.float32),
                reduction="mean",
            )

            loss = loss_huber * 100.0 + loss_occ

            loss_scalars = dict(position_loss=loss_huber, occlusion_loss=loss_occ)
        if self.prediction_algo in [
            "cost_volume_cycle_consistency",
        ]:
            feature_grid = output["feature_grid"]

            query_feats = output["query_feats"]

            loss_contrast = []

            # This computes the contrastive loss from the paper.  We break the set of
            # queries up into chunks in order to save memory.
            for qchunk in range(0, query_feats.shape[1], query_chunk_size):
                qchunk_lo = qchunk
                qchunk_hi = qchunk + query_chunk_size
                im_shp = inputs[input_key]["video"].shape
                all_pairs_dots = jnp.einsum(
                    "bnc,bthwc->bnthw",
                    query_feats[:, qchunk_lo:qchunk_hi],
                    feature_grid,
                )
                all_pairs_softmax = jax.nn.log_softmax(
                    all_pairs_dots * self.softmax_temperature,
                    axis=(2, 3, 4),
                )
                im_shp = inputs[input_key]["video"].shape
                point_track = inputs[input_key]["target_points"][
                    :, qchunk_lo:qchunk_hi, ..., :
                ]
                position_in_grid2 = transforms.convert_grid_coordinates(
                    point_track,
                    im_shp[3:1:-1],
                    feature_grid.shape[3:1:-1],
                )

                # result is shape [batch, num_queries, time]
                # Interp handles a single 2D slice.  We need to vmap it across all
                # batch, queries, and time to extract the softmax value associated with
                # the entire trajectory.
                #
                # Note: grid positions are in [x, y] format, but interp needs
                # coordinates in [y, x] format.
                interp_softmax = jax.vmap(jax.vmap(jax.vmap(tapnet_model.interp)))(
                    all_pairs_softmax,
                    position_in_grid2[..., ::-1],
                )

                loss_contrast.append(
                    jnp.mean(
                        interp_softmax
                        * (1.0 - inputs[input_key]["occluded"][:, qchunk_lo:qchunk_hi]),
                        axis=-1,
                    )
                )

            loss_contrast = -jnp.mean(jnp.concatenate(loss_contrast, 1))
            loss += loss_contrast * self.contrastive_loss_weight
            loss_scalars["loss_contrast"] = loss_contrast

        loss_scalars["loss"] = loss
        scaled_loss = loss / jax.device_count()

        return scaled_loss, (loss_scalars, state)

    def get_gradients(
        self,
        params: chex.ArrayTree,
        state: chex.ArrayTree,
        inputs: chex.ArrayTree,
        rng: chex.PRNGKey,
        global_step: chex.Array,
        wrapped_forward_fn: task.WrappedForwardFn,
        is_training: bool = True,
    ) -> Tuple[chex.ArrayTree, chex.ArrayTree, Mapping[str, chex.Array]]:
        """Gets the gradients for the loss function.  See _loss_fn."""
        # This function computes the gradient of the first output of loss_fn and
        # passes through the other arguments unchanged.
        grad_loss_fn = jax.grad(self._loss_fn, has_aux=True)
        scaled_grads, (loss_scalars, state) = grad_loss_fn(
            params,
            state,
            inputs,
            rng,
            wrapped_forward_fn,
            is_training=is_training,
=======
# (num_frames, height, width)
TRAIN_SIZE = (24, 256, 256)


class SupervisedPointPrediction(task.Task):
  """A task for predicting point tracks and training on ground-truth.

  This task has a simple forward pass which predicts points, which is
  also used for running evaluators on datasets where ground-truth is
  known.
  """

  def __init__(
      self,
      config: config_dict.ConfigDict,
      input_key: str = 'kubric',
      model_key: str = 'tapnet_model',
      prediction_algo: str = 'cost_volume_regressor',
      softmax_temperature: float = 20.0,
      contrastive_loss_weight: float = 0.05,
      position_loss_weight: float = 100.0,
      expected_dist_thresh: float = 6.0,
      train_chunk_size: int = 32,
      eval_chunk_size: int = 16,
  ):
    """Constructs a task for supervised learning on Kubric.

    Args:
      config: a ConfigDict for configuring this experiment, notably including
        the paths for checkpoints and datasets.
      input_key: The forward pass takes an input dict.  Inference or learning
        will be performed on input[input_key]['video']
      model_key: The model to use from shared_modules
      prediction_algo: specifies the network architecture to use to make
        predictions.  Can be 'cost_volume_regressor' for the algorithm presented
        in the TAPNet paper, or 'cost_volume_cycle_consistency' for the VFS-Like
        algorithm presented in the earlier Kubric paper.
      softmax_temperature: temperature applied to cost volume before softmax.
        This is only used with cost_volume_cycle_consistency.
      contrastive_loss_weight: Weight for the additional contrastive loss that's
        applied alongside the trajectory prediction loss.
      position_loss_weight: Weight for position loss.
      expected_dist_thresh: threshold for expected distance. Will be ignored if
        the model does not return expected_dist.
      train_chunk_size: Compute predictions on this many queries simultaneously.
        This saves memory as the cost volumes can be very large.
      eval_chunk_size: Compute predictions on this many queries simultaneously.
        This saves memory as the cost volumes can be very large.
    """

    super().__init__()
    self.config = config
    self.input_key = input_key
    self.model_key = model_key
    self.prediction_algo = prediction_algo
    self.contrastive_loss_weight = contrastive_loss_weight
    self.softmax_temperature = softmax_temperature
    self.position_loss_weight = position_loss_weight
    self.expected_dist_thresh = expected_dist_thresh
    self.train_chunk_size = train_chunk_size
    self.eval_chunk_size = eval_chunk_size

  def forward_fn(
      self,
      inputs: chex.ArrayTree,
      is_training: bool,
      shared_modules: Optional[Mapping[str, task.SharedModule]] = None,
      input_key: Optional[str] = None,
      query_chunk_size: int = 32,
      get_query_feats: bool = False,
  ) -> Mapping[str, chex.Array]:
    """Forward pass for predicting point tracks.

    Args:
      inputs: Input dict.  Inference will be performed on will be performed on
        inputs[input_key]['video'] (with fallback to the input_key specified in
        the constructor).  Input videos should be a standard video tensor
        ([batch, num_frames, height, width, 3]) normalize to [-1,1].
        inputs[input_key]['query_points'] specifies the query point locations,
        of shape [batch, num_queries, 3], where each query is [t,y,x]
        coordinates in frame/raster coordinates.
      is_training: Is the model in training mode.
      shared_modules: Haiku modules, injected by experiment.py.
        shared_modules['tapnet_model'] should be a JointModel.
      input_key: Run on inputs[input_key]['video']. If None, use the input_key
        from the constructor.
      query_chunk_size: Compute predictions on this many queries simultaneously.
        This saves memory as the cost volumes can be very large.
      get_query_feats: If True, also return features for each query.

    Returns:
      Result dict produced by calling the joint model. See tapnet_model.py.
    """
    if input_key is None:
      input_key = self.input_key
    frames = inputs[input_key]['video']

    if self.prediction_algo in [
        'cost_volume_regressor',
        'cost_volume_cycle_consistency',
    ]:
      return shared_modules[self.model_key](
          frames,
          is_training=is_training,
          query_points=inputs[input_key]['query_points'],
          query_chunk_size=query_chunk_size,
          get_query_feats=get_query_feats,
      )
    else:
      raise ValueError('Unsupported prediction_algo:' + self.prediction_algo)

  def _loss_fn(
      self,
      params: chex.ArrayTree,
      state: chex.ArrayTree,
      inputs: chex.ArrayTree,
      rng: chex.PRNGKey,
      wrapped_forward_fn: task.WrappedForwardFn,
      is_training: bool = True,
      input_key: Optional[str] = None,
  ):
    """Loss function, used for training, depending on the algorithm.

    This includes the Huber and softmax cross entropy losses for cost volume
    regression, plus the contrastive loss for cost volume regression and
    the baseline cost volume cycle consistency.

    Args:
      params: hk.Params with the model parameters
      state: hk.State with the model state
      inputs: Input dict.  Inference will be performed on will be performed on
        inputs[input_key]['video'] (with fallback to the input_key specified in
        the constructor).  Input videos should be a standard video tensor
        ([batch, num_frames, height, width, 3]) normalize to [-1,1].
        inputs[input_key]['query_points'] specifies the query point locations,
        of shape [batch, num_queries, 3], where each query is [t,y,x]
        coordinates in frame/raster coordinates.
        inputs[input_key]['target_points'] is the ground-truth locations on each
        frame, of shape [batch, num_queries, num_frames, 2], where each point is
        [x,y] raster coordinates (in the range [0,width]/[0,height]).
        inputs[input_key]['occluded'] is the ground-truth occlusion flag, a
        boolean of shape [batch, num_queries, num_frames], where True indicates
        occluded.
      rng: jax.random.PRNGKey for random number generation.
      wrapped_forward_fn: A wrapper around self.forward which can inject Haiku
        parameters.
      is_training: Is the model in training mode.
      input_key: Run on inputs[input_key]['video']. If None, use the input_key
        from the constructor.

    Returns:
      A 2-tuple consisting of the summed loss, and a 2-tuple containing scalar
        outputs and the updated state.  The loss scalars are broken down into
        the position loss, occlusion loss, and contrastive loss.
    """
    if input_key is None:
      input_key = self.input_key

    output, state = functools.partial(
        wrapped_forward_fn,
        input_key=input_key,
        query_chunk_size=self.train_chunk_size,
    )(params, state, rng, inputs, is_training=is_training)

    def tapnet_loss(
        points, occlusion, target_points, target_occ, expected_dist=None
    ):
      loss_huber = model_utils.huber_loss(points, target_points, target_occ)
      # For the original paper, the loss was defined on coordinates in the
      # range [-1, 1], so convert them into that scale.
      loss_huber = loss_huber * 4.0 / TRAIN_SIZE[1] / TRAIN_SIZE[2]
      loss_huber = jnp.mean(loss_huber) * self.position_loss_weight

      if expected_dist is None:
        loss_prob = 0.0
      else:
        loss_prob = model_utils.prob_loss(
            jax.lax.stop_gradient(points),
            expected_dist,
            target_points,
            target_occ,
            self.expected_dist_thresh,
        )
        loss_prob = jnp.mean(loss_prob)

      target_occ = target_occ.astype(occlusion.dtype)  # pytype: disable=attribute-error
      loss_occ = optax.sigmoid_binary_cross_entropy(occlusion, target_occ)
      loss_occ = jnp.mean(loss_occ)
      return loss_huber, loss_occ, loss_prob

    loss_scalars = {}
    loss = 0.0
    if self.prediction_algo in ['cost_volume_regressor']:
      loss_huber, loss_occ, loss_prob = tapnet_loss(
          output['tracks'],
          output['occlusion'],
          inputs[input_key]['target_points'],
          inputs[input_key]['occluded'],
          output['expected_dist'] if 'expected_dist' in output else None,
      )
      loss = loss_huber + loss_occ + loss_prob
      loss_scalars['position_loss'] = loss_huber
      loss_scalars['occlusion_loss'] = loss_occ
      if 'expected_dist' in output:
        loss_scalars['prob_loss'] = loss_prob

      if 'unrefined_tracks' in output:
        for l in range(len(output['unrefined_tracks'])):
          loss_huber, loss_occ, loss_prob = tapnet_loss(
              output['unrefined_tracks'][l],
              output['unrefined_occlusion'][l],
              inputs[input_key]['target_points'],
              inputs[input_key]['occluded'],
              output['unrefined_expected_dist'][l]
              if 'unrefined_expected_dist' in output
              else None,
          )
          loss += loss_huber + loss_occ + loss_prob
          loss_scalars[f'position_loss_{l}'] = loss_huber
          loss_scalars[f'occlusion_loss_{l}'] = loss_occ
          if 'unrefined_expected_dist' in output:
            loss_scalars[f'prob_loss_{l}'] = loss_prob

    if self.prediction_algo in ['cost_volume_cycle_consistency']:
      feature_grid = output['feature_grid']
      query_feats = output['query_feats']

      loss_contrast = []

      # This computes the contrastive loss from the paper.  We break the set of
      # queries up into chunks in order to save memory.
      for qchunk in range(0, query_feats.shape[1], self.train_chunk_size):
        qchunk_low = qchunk
        qchunk_high = qchunk + self.train_chunk_size
        all_pairs_dots = jnp.einsum(
            'bnc,bthwc->bnthw',
            query_feats[:, qchunk_low:qchunk_high],
            feature_grid,
        )
        all_pairs_softmax = jax.nn.log_softmax(
            all_pairs_dots * self.softmax_temperature, axis=(2, 3, 4)
        )
        im_shp = inputs[input_key]['video'].shape  # pytype: disable=attribute-error  # numpy-scalars
        target_points = inputs[input_key]['target_points']
        position_in_grid2 = transforms.convert_grid_coordinates(
            target_points[:, qchunk_low:qchunk_high],
            im_shp[3:1:-1],
            feature_grid.shape[3:1:-1],
        )

        # result is shape [batch, num_queries, time]
        # Interp handles a single 2D slice.  We need to vmap it across all
        # batch, queries, and time to extract the softmax value associated with
        # the entire trajectory.
        #
        # Note: grid positions are in [x, y] format, but interp needs
        # coordinates in [y, x] format.
        interp_softmax = jax.vmap(jax.vmap(jax.vmap(model_utils.interp)))(
            all_pairs_softmax,
            position_in_grid2[..., ::-1],
        )

        target_occ = inputs[input_key]['occluded']
        target_occ = target_occ[:, qchunk_low:qchunk_high]
        loss_contrast.append(
            jnp.mean(interp_softmax * (1.0 - target_occ), axis=-1)
        )

      loss_contrast = -jnp.mean(jnp.concatenate(loss_contrast, 1))
      loss += loss_contrast * self.contrastive_loss_weight
      loss_scalars['loss_contrast'] = loss_contrast

    loss_scalars['loss'] = loss
    scaled_loss = loss / jax.device_count()

    return scaled_loss, (loss_scalars, state)

  def get_gradients(
      self,
      params: chex.ArrayTree,
      state: chex.ArrayTree,
      inputs: chex.ArrayTree,
      rng: chex.PRNGKey,
      global_step: chex.Array,
      wrapped_forward_fn: task.WrappedForwardFn,
      is_training: bool = True,
  ) -> Tuple[chex.ArrayTree, chex.ArrayTree, Mapping[str, chex.Array]]:
    """Gets the gradients for the loss function.  See _loss_fn."""
    # This function computes the gradient of the first output of loss_fn and
    # passes through the other arguments unchanged.
    grad_loss_fn = jax.grad(self._loss_fn, has_aux=True)
    scaled_grads, (loss_scalars, state) = grad_loss_fn(
        params,
        state,
        inputs,
        rng,
        wrapped_forward_fn,
        is_training=is_training,
    )
    grads = jax.lax.psum(scaled_grads, axis_name='i')
    scalars = {}
    scalars.update(loss_scalars)
    scalars = jax.lax.pmean(scalars, axis_name='i')

    return grads, state, scalars

  def evaluate(
      self,
      global_step: chex.Array,
      params: chex.ArrayTree,
      state: chex.ArrayTree,
      rng: chex.PRNGKey,
      wrapped_forward_fn: task.WrappedForwardFn,
      mode: str,
  ) -> Mapping[str, chex.Array]:
    """Run an evaluation epoch.  See base class."""
    global_step = np.array(utils.get_first(global_step))
    if mode == 'eval_inference':
      scalars = jax.device_get(
          self._eval_inference(
              global_step,
              utils.get_first(state),
              utils.get_first(params),
              utils.get_first(rng),
              wrapped_forward_fn,
          )
      )
    else:
      scalars = jax.device_get(
          self._eval_epoch(
              global_step,
              utils.get_first(state),
              utils.get_first(params),
              utils.get_first(rng),
              wrapped_forward_fn,
              mode,
          )
      )

    logging.info('[Step %d] Eval scalars: %s', global_step, scalars)
    return scalars

  def _infer_batch(
      self,
      params: chex.ArrayTree,
      state: chex.ArrayTree,
      inputs: chex.ArrayTree,
      rng: chex.PRNGKey,
      wrapped_forward_fn: task.WrappedForwardFn,
      input_key: Optional[str] = None,
  ) -> Tuple[Dict[str, Any], Dict[str, Any]]:
    """Runs inference on a single batch and compute metrics.

    For cost_volume_regressor we return the outputs directly inferred from the
    model.  For cost_volume_cycle_consistency, we compute the tracks by
    computing the soft argmax operation (which tapnet_model.py doesn't compute)
    and then use cycle-consistency to infer occlusion.

    Args:
      params: hk.Params with the model parameters
      state: hk.State with the model state
      inputs: Input dict.  Inference will be performed on will be performed on
        inputs[input_key]['video'] (with fallback to the input_key specified in
        the constructor).  Input videos should be a standard video tensor
        ([batch, num_frames, height, width, 3]) normalize to [-1,1].
        inputs[input_key]['query_points'] specifies the query point locations,
        of shape [batch, num_queries, 3], where each query is [t,y,x]
        coordinates in frame/raster coordinates.
        inputs[input_key]['target_points'] is the ground-truth locations on each
        frame, of shape [batch, num_queries, num_frames, 2], where each point is
        [x,y] raster coordinates (in the range [0,width]/[0,height]).
        inputs[input_key]['occluded'] is the ground-truth occlusion flag, a
        boolean of shape [batch, num_queries, num_frames], where True indicates
        occluded.
      rng: jax.random.PRNGKey for random number generation.
      wrapped_forward_fn: A wrapper around self.forward_fn which can inject
        Haiku parameters.  It expects the same inputs as self.forward, plus
        Haiku parameters, state, and a jax.random.PRNGKey.  It's the result of
        applying hk.transform to self.forward_fn.
      input_key: Run on inputs[input_key]['video']. If None, use the input_key
        from the constructor.

    Returns:
      A 2-tuple consisting of the occlusion logits, of shape
        [batch, num_queries, num_frames], the predicted position, of shape
        [batch, num_queries, num_frames, 2], and a dict of loss scalars.
    """
    # Features for each query point are required when using cycle consistency.
    get_query_feats = self.prediction_algo in ['cost_volume_cycle_consistency']
    output, _ = functools.partial(wrapped_forward_fn, input_key=input_key)(
        params,
        state,
        rng,
        inputs,
        is_training=False,
        query_chunk_size=self.eval_chunk_size,
        get_query_feats=get_query_feats,
    )
    loss_scalars = {}
    if self.prediction_algo in ['cost_volume_regressor']:
      # Outputs are already in the correct format for cost_volume_regressor.
      tracks = output['tracks']
      loss_occ = optax.sigmoid_binary_cross_entropy(
          output['occlusion'], inputs[input_key]['occluded']
      )
      loss_occ = jnp.mean(loss_occ, axis=(1, 2))
      occlusion = output['occlusion']
      loss_scalars['loss_occ'] = loss_occ
    else:
      # compute forward-backward cycle consistency to infer occlusions.
      feature_grid = output['feature_grid']
      query_feats = output['query_feats']

      all_tracks = []
      all_occlusion = []

      # We again chunk the queries to save memory; these einsums are big.
      for qchunk in range(0, query_feats.shape[1], self.eval_chunk_size):
        # Compute pairwise dot products between queries and all other features
        all_pairs_dots = jnp.einsum(
            'bnc,bthwc->bnthw',
            query_feats[:, qchunk : qchunk + self.eval_chunk_size],
            feature_grid,
        )
        # Compute the soft argmax for each frame
        query_point_chunk = inputs[input_key]['query_points'][
            :, qchunk : qchunk + self.eval_chunk_size
        ]
        im_shp = inputs[input_key]['video'].shape  # pytype: disable=attribute-error  # numpy-scalars
        tracks = model_utils.heatmaps_to_points(
            jax.nn.softmax(
                all_pairs_dots * self.softmax_temperature, axis=(-1, -2)
            ),
            im_shp,
            query_points=query_point_chunk,
>>>>>>> 0cf28a0a
        )
        grads = jax.lax.psum(scaled_grads, axis_name="i")
        scalars = {}
        scalars.update(loss_scalars)
        scalars = jax.lax.pmean(scalars, axis_name="i")

        return grads, state, scalars

    def evaluate(
        self,
        global_step: chex.Array,
        params: chex.ArrayTree,
        state: chex.ArrayTree,
        rng: chex.PRNGKey,
        wrapped_forward_fn: task.WrappedForwardFn,
        mode: str,
    ) -> Mapping[str, chex.Array]:
        """Run an evaluation epoch.  See base class."""
        global_step = np.array(utils.get_first(global_step))
        if mode == "eval_inference":
            scalars = jax.device_get(
                self._eval_inference(
                    global_step,
                    utils.get_first(state),
                    utils.get_first(params),
                    utils.get_first(rng),
                    wrapped_forward_fn,
                )
            )
        else:
            scalars = jax.device_get(
                self._eval_epoch(
                    global_step,
                    utils.get_first(state),
                    utils.get_first(params),
                    utils.get_first(rng),
                    wrapped_forward_fn,
                    mode,
                )
            )

            logging.info("[Step %d] Eval scalars: %s", global_step, scalars)
        return scalars

    def _infer_batch(
        self,
        params: chex.ArrayTree,
        state: chex.ArrayTree,
        inputs: chex.ArrayTree,
        rng: chex.PRNGKey,
        wrapped_forward_fn: task.WrappedForwardFn,
        input_key: Optional[str] = None,
        query_chunk_size: int = 16,
    ) -> Tuple[chex.Array, chex.Array, Mapping[str, chex.Array]]:
        """Runs inference on a single batch and compute metrics.

        For cost_volume_regressor we return the outputs directly inferred from the
        model.  For cost_volume_cycle_consistency, we compute the tracks by
        computing the soft argmax operation (which tapnet_model.py doesn't compute)
        and then use cycle-consistency to infer occlusion.

        Args:
          params: hk.Params with the model parameters
          state: hk.State with the model state
          inputs: Input dict.  Inference will be performed on will be performed on
            inputs[input_key]['video'] (with fallback to the input_key specified in
            the constructor).  Input videos should be a standard video tensor
            ([batch, num_frames, height, width, 3]) normalize to [-1,1].
            inputs[input_key]['query_points'] specifies the query point locations,
            of shape [batch, num_queries, 3], where each query is [t,y,x]
            coordinates in frame/raster coordinates.
            inputs[input_key]['target_points'] is the ground-truth locations on each
            frame, of shape [batch, num_queries, num_frames, 2], where each point is
            [x,y] raster coordinates (in the range [0,width]/[0,height]).
            inputs[input_key]['occluded'] is the ground-truth occlusion flag, a
            boolean of shape [batch, num_queries, num_frames], where True indicates
            occluded.
          rng: jax.random.PRNGKey for random number generation.
          wrapped_forward_fn: A wrapper around self.forward_fn which can inject
            Haiku parameters.  It expects the same inputs as self.forward, plus
            Haiku parameters, state, and a jax.random.PRNGKey.  It's the result of
            applying hk.transform to self.forward_fn.
          input_key: Run on inputs[input_key]['video']. If None, use the input_key
            from the constructor.
          query_chunk_size: Run computation on this many queries at a time to save
            memory.

        Returns:
          A 3-tuple consisting of the occlusion logits, of shape
            [batch, num_queries, num_frames], the predicted position, of shape
            [batch, num_queries, num_frames, 2], and a dict of loss scalars.
        """
        # Features for each query point are required when using cycle consistency.
        get_query_feats = self.prediction_algo in ["cost_volume_cycle_consistency"]
        output, _ = functools.partial(wrapped_forward_fn, input_key=input_key,)(
            params,
            state,
            rng,
            inputs,
            is_training=False,
            query_chunk_size=query_chunk_size,
            get_query_feats=get_query_feats,
        )
<<<<<<< HEAD
        loss_scalars = {}
        if self.prediction_algo in ["cost_volume_regressor"]:
            # Outputs are already in the correct format for cost_volume_regressor.
            tracks = output["tracks"]
            loss_occ = sigmoid_cross_entropy(
                output["occlusion"],
                jnp.array(inputs[input_key]["occluded"], jnp.float32),
                reduction=None,
            )
            loss_occ = jnp.mean(loss_occ, axis=(1, 2))
            occlusion = output["occlusion"]
            loss_scalars["loss_occ"] = loss_occ
        else:
            # compute forward-backward cycle consistency to infer occlusions.
            feature_grid = output["feature_grid"]
            query_feats = output["query_feats"]

            all_tracks = []
            all_occlusion = []

            # We again chunk the queries to save memory; these einsums are big.
            for qchunk in range(0, query_feats.shape[1], query_chunk_size):
                im_shp = inputs[input_key]["video"].shape
                # Compute pairwise dot products between queries and all other features
                all_pairs_dots = jnp.einsum(
                    "bnc,bthwc->bnthw",
                    query_feats[:, qchunk : qchunk + query_chunk_size],
                    feature_grid,
                )
                # Compute the soft argmax for each frame
                query_point_chunk = inputs[input_key]["query_points"][
                    :, qchunk : qchunk + query_chunk_size
                ]
                tracks = tapnet_model.heatmaps_to_points(
                    jax.nn.softmax(
                        all_pairs_dots * self.softmax_temperature,
                        axis=(-1, -2),
                    ),
                    im_shp,
                    query_points=query_point_chunk,
                )

                # Extract the argmax feature from each frame for each query using
                # bilinear interpolation.
                frame_id = jnp.broadcast_to(
                    jnp.arange(tracks.shape[-2])[..., jnp.newaxis],
                    tracks[..., :1].shape,
                )
                position_in_grid = jnp.concatenate(
                    [frame_id, tracks[..., ::-1]],
                    axis=-1,
                )
                position_in_grid = transforms.convert_grid_coordinates(
                    position_in_grid,
                    im_shp[1:4],
                    feature_grid.shape[1:4],
                    coordinate_format="tyx",
                )
                # vmap over channels, duplicating the coordinates
                vmap_interp = jax.vmap(
                    tapnet_model.interp, in_axes=(3, None), out_axes=1
                )
                # vmap over frames, using the same queries for each frame
                vmap_interp = jax.vmap(vmap_interp, in_axes=(None, 0), out_axes=0)
                # vmap over the batch
                vmap_interp = jax.vmap(vmap_interp)
                # interp_features is [batch_size,num_queries,num_frames,channels]
                interp_features = vmap_interp(feature_grid, position_in_grid)

                # For each query point, extract the features for the frame which
                # contains the query.
                # query_frame is [batch_size, num_queries]
                position_in_grid = jnp.concatenate(
                    [frame_id, tracks[..., ::-1]],
                    axis=-1,
                )
                query_frame = transforms.convert_grid_coordinates(
                    inputs[input_key]["query_points"][
                        :, qchunk : qchunk + query_chunk_size, ...
                    ],
                    im_shp[1:4],
                    feature_grid.shape[1:4],
                    coordinate_format="tyx",
                )[..., 0]
                query_frame = jnp.array(jnp.round(query_frame), jnp.int32)
                # target_features is [batch_size, chunk, height, width, num_channels]
                target_features = jnp.take_along_axis(
                    feature_grid,
                    query_frame[:, :, np.newaxis, np.newaxis, np.newaxis],
                    axis=1,
                )

                # For each output point along the track, compare the features with all
                # features in the frame that the query came from
                all_pairs_dots = jnp.einsum(
                    "bntc,bnhwc->bnthw",
                    interp_features,
                    target_features,
                )

                # Again, take the soft argmax to see if we come back to the place we
                # started from.
                # inverse_tracks is [batch_size, chunk, num_frames, 2]
                inverse_tracks = tapnet_model.heatmaps_to_points(
                    jax.nn.softmax(
                        all_pairs_dots * self.softmax_temperature,
                        axis=(-2, -1),
                    ),
                    im_shp,
                )
                dist = jnp.sum(
                    jnp.square(
                        inverse_tracks
                        - inputs[input_key]["query_points"][
                            :, qchunk : qchunk + query_chunk_size, jnp.newaxis, 2:0:-1
                        ]
                    ),
                    axis=-1,
                )
                occlusion = dist > jnp.square(48.0)
                # We need to return logits, but the cycle consistency rule is binary.
                # So we just convert the binary values into large real values.
                occlusion = occlusion * 20.0 - 10.0

                all_occlusion.append(occlusion)
                all_tracks.append(tracks)

            tracks = jnp.concatenate(all_tracks, axis=1)
            occlusion = jnp.concatenate(all_occlusion, axis=1)

        return occlusion, tracks, loss_scalars

    def _eval_batch(
        self,
        params: chex.Array,
        state: chex.Array,
        inputs: chex.Array,
        rng: chex.PRNGKey,
        wrapped_forward_fn: task.WrappedForwardFn,
        mode: str = "",
        input_key: Optional[str] = None,
    ) -> Tuple[Mapping[str, chex.Array], Mapping[str, chex.Array]]:
        """Evaluates the model on a single batch and compute metrics.

        Args:
          params: hk.Params with the model parameters
          state: hk.State with the model state
          inputs: Input dict.  Inference will be performed on will be performed on
            inputs[input_key]['video'] (with fallback to the input_key specified in
            the constructor).  Input videos should be a standard video tensor
            ([batch, num_frames, height, width, 3]) normalize to [-1,1].
            inputs[input_key]['query_points'] specifies the query point locations,
            of shape [batch, num_queries, 3], where each query is [t,y,x]
            coordinates in frame/raster coordinates.
            inputs[input_key]['target_points'] is the ground-truth locations on each
            frame, of shape [batch, num_queries, num_frames, 2], where each point is
            [x,y] raster coordinates (in the range [0,width]/[0,height]).
            inputs[input_key]['occluded'] is the ground-truth occlusion flag, a
            boolean of shape [batch, num_queries, num_frames], where True indicates
            occluded.
          rng: jax.random.PRNGKey for random number generation.
          wrapped_forward_fn: A wrapper around self.forward_fn which can inject
            Haiku parameters.  It expects the same inputs as self.forward, plus
            Haiku parameters, state, and a jax.random.PRNGKey.  It's the result of
            applying hk.transform to self.forward_fn.
          mode: Which evaluation we're running.  For most it will compute standard
            occlusion accuracy, points within thresholds, and jaccard metrics. For
            eval_jhmdb, however, we will compute standard PCK.
          input_key: Run on inputs[input_key]['video']. If None, use the input_key
            from the constructor.

        Returns:
          A 2-tuple consisting of a dict of loss scalars and a dict of outputs.
            The latter consists of the occlusion logits, of shape
            [batch, num_queries, num_frames] and the predicted position, of shape
            [batch, num_queries, num_frames, 2].
        """
        occlusion_logits, tracks, loss_scalars = self._infer_batch(
            params,
            state,
            inputs,
            rng,
            wrapped_forward_fn,
            input_key,
            query_chunk_size=16,
=======
        position_in_grid = jnp.concatenate(
            [frame_id, tracks[..., ::-1]], axis=-1
>>>>>>> 0cf28a0a
        )
        loss_scalars = {**loss_scalars}  # Mutable copy.

        gt_occluded = inputs[input_key]["occluded"]
        gt_target_points = inputs[input_key]["target_points"]
        query_points = inputs[input_key]["query_points"]

        loss_huber = huber_loss(
            tracks,
            gt_target_points,
            gt_occluded,
        )
<<<<<<< HEAD
        loss_huber = loss_huber * 4.0 / np.prod(tapnet_model.TRAIN_SIZE[1:3])
        loss_scalars["position_loss"] = loss_huber

        pred_occ = occlusion_logits > 0
        query_mode = "first" if "q_first" in mode else "strided"

        metrics = evaluation_datasets.compute_tapvid_metrics(
            query_points=query_points,
            gt_occluded=gt_occluded,
            gt_tracks=gt_target_points,
            pred_occluded=pred_occ,
            pred_tracks=tracks,
            query_mode=query_mode,
        )
        loss_scalars.update(metrics)

        return loss_scalars, {"tracks": tracks, "occlusion": occlusion_logits}

    def _build_eval_input(
        self,
        mode: str,
    ) -> Iterable[evaluation_datasets.DatasetElement]:
        """Build evalutation data reader generator.

        Args:
          mode: evaluation mode.  Can be one of 'eval_davis_points',
            'eval_robotics_points', 'eval_kinetics_points',
            'eval_davis_points_q_first', 'eval_robotics_points_q_first',
            'eval_kinetics_points_q_first', 'eval_jhmdb', 'eval_kubric',

        Yields:
          A dict with one key (for the dataset), containing a dict with the keys:
            video: Video tensor of shape [1, num_frames, height, width, 3]
            query_points: Query points of shape [1, n_queries, 3] where
              each point is [t, y, x] in pixel/raster coordinates
            target_points: Target points of shape [1, n_queries, n_frames, 2] where
              each point is [x, y] raster coordinates (in the range
              [0,width]/[0,height])
            trackgroup (optional): Index of the original track that each query
              point was sampled from.  This is useful for visualization.
            pad_extra_frames (optional): the number of pad frames that were added
              to reach num_frames.
        """
        query_mode = "first" if "q_first" in mode else "strided"
        if "eval_kubric_train" in mode:
            yield from evaluation_datasets.create_kubric_eval_train_dataset(mode)
        elif "eval_kubric" in mode:
            yield from evaluation_datasets.create_kubric_eval_dataset(mode)
        elif "eval_davis_points" in mode:
            yield from evaluation_datasets.create_davis_dataset(
                self.config.davis_points_path, query_mode=query_mode
            )
        elif "eval_sfm_davis_points" in mode:
            yield from evaluation_datasets.create_sfm_davis_dataset(
                self.config.davis_points_path, query_mode=query_mode
            )
        elif "eval_jhmdb" in mode:
            yield from evaluation_datasets.create_jhmdb_dataset(self.config.jhmdb_path)
        elif "eval_robotics_points" in mode:
            yield from evaluation_datasets.create_rgb_stacking_dataset(
                self.config.robotics_points_path, query_mode=query_mode
            )
        elif "eval_kinetics_points" in mode:
            yield from evaluation_datasets.create_kinetics_dataset(
                self.config.kinetics_points_path, query_mode=query_mode
            )
        else:
            raise ValueError(f"Unrecognized eval mode {mode}")

    def compute_pck(
        self,
        dist_all: Sequence[np.ndarray],
        dist_thresh: float,
    ) -> Sequence[float]:
        pck_all = np.zeros((len(dist_all),))
        for pidx in range(len(dist_all)):
            idxs = np.argwhere(dist_all[pidx] <= dist_thresh)
            pck = 100.0 * len(idxs) / max(1e-12, len(dist_all[pidx]))
            pck_all[pidx] = pck

        return pck_all

    def pck_evaluate(
        self,
        results: Sequence[Mapping[str, np.ndarray]],
    ) -> Mapping[str, np.ndarray]:
        num_keypoints = 15
        dist_all = [np.zeros((0, 0)) for _ in range(num_keypoints)]
        for vid_idx in range(len(results)):
            sample = results[vid_idx]

            # [2, 15, clip_len]
            pred_poses = np.transpose(sample["pred_pose"][0], (2, 0, 1))

            gt_poses = sample["gt_pose_orig"][0]
            width = sample["im_size"][1]
            height = sample["im_size"][0]

            # input is shape [15, clip_len, 2]
            invalid_x = np.logical_or(
                gt_poses[:, 0:1, 0] < 0,
                gt_poses[:, 0:1, 0] >= width,
            )
            invalid_y = np.logical_or(
                gt_poses[:, 0:1, 1] < 0,
                gt_poses[:, 0:1, 1] >= height,
            )
            invalid = np.logical_or(invalid_x, invalid_y)
            joint_visible = np.logical_not(np.tile(invalid, [1, gt_poses.shape[1]]))

            gt_poses = np.transpose(gt_poses, (2, 0, 1))

            clip_len = pred_poses.shape[-1]

            assert (
                pred_poses.shape == gt_poses.shape
            ), f"{pred_poses.shape} vs {gt_poses.shape}"

            # [15, clip_len]
            valid_max_gt_poses = gt_poses.copy()
            valid_max_gt_poses[:, ~joint_visible] = -1
            valid_min_gt_poses = gt_poses.copy()
            valid_min_gt_poses[:, ~joint_visible] = 1e6
            boxes = np.stack(
                (
                    valid_max_gt_poses[0].max(axis=0)
                    - valid_min_gt_poses[0].min(axis=0),
                    valid_max_gt_poses[1].max(axis=0)
                    - valid_min_gt_poses[1].min(axis=0),
                ),
                axis=0,
            )
            # [clip_len]
            boxes = 0.6 * np.linalg.norm(boxes, axis=0)
            for img_idx in range(clip_len):
                for t in range(num_keypoints):
                    if not joint_visible[t, img_idx]:
                        continue
                    predx = pred_poses[0, t, img_idx]
                    predy = pred_poses[1, t, img_idx]
                    gtx = gt_poses[0, t, img_idx]
                    gty = gt_poses[1, t, img_idx]
                    dist = np.linalg.norm(np.subtract([predx, predy], [gtx, gty]))
                    dist = dist / boxes[img_idx]

                    dist_all[t] = np.append(dist_all[t], [[dist]])
        pck_ranges = (0.1, 0.2, 0.3, 0.4, 0.5)
        pck_all = []
        for pck_range in pck_ranges:
            pck_all.append(self.compute_pck(dist_all, pck_range))
        eval_results = {}
        for alpha, pck in zip(pck_ranges, pck_all):
            eval_results[f"PCK@{alpha}"] = np.mean(pck)

        return eval_results

    def _eval_jhmdb(
        self,
        pred_pose: chex.Array,
        gt_pose: chex.Array,
        gt_pose_orig: chex.Array,
        im_size: chex.Array,
        fname: str,
        is_first: bool = False,
    ) -> Mapping[str, np.ndarray]:
        if is_first:
            self.all_results = []
        self.all_results.append(
            {
                "pred_pose": np.array(pred_pose),
                "gt_pose": np.array(gt_pose),
                "gt_pose_orig": np.array(gt_pose_orig),
                "im_size": np.array(im_size),
            }
        )
        return self.pck_evaluate(self.all_results)

    def _eval_epoch(
        self,
        global_step: chex.Array,
        state: chex.ArrayTree,
        params: chex.ArrayTree,
        rng: chex.PRNGKey,
        wrapped_forward_fn: task.WrappedForwardFn,
        mode: str,
    ) -> Mapping[str, chex.Array]:
        """Evaluates an epoch."""
        num_samples = 0.0
        summed_scalars = None
        batch_id = 0

        outdir = path.join(
            self.config.checkpoint_dir,
            mode,
            str(global_step),
        )

        logging.info("Saving videos to %s", outdir)

        try:
            tf.io.gfile.makedirs(outdir)
        except FileExistsError:
            print(f"Path {outdir} exists. Skip creating a new dir.")

        if "eval_jhmdb" in mode:
            input_key = "jhmdb"
        elif "eval_davis_points" in mode or "eval_sfm_davis_points" in mode:
            input_key = "davis"
        elif "eval_robotics_points" in mode:
            input_key = "robotics"
        elif "eval_kinetics_points" in mode:
            input_key = "kinetics"
        else:
            input_key = "kubric"
        eval_batch_fn = functools.partial(
            self._eval_batch,
            wrapped_forward_fn=wrapped_forward_fn,
            mode=mode,
            input_key=input_key,
        )

        for inputs in self._build_eval_input(mode):
            batch_size = inputs[input_key]["video"].shape[
                0
            ]  # pytype: disable=attribute-error  # 'video' entry is array-valued
            num_samples += batch_size

            t_start = time.time()
            scalars, viz = eval_batch_fn(params, state, inputs, rng)
            t_elapsed = time.time() - t_start
            scalars["runtime_total_sec"] = np.array([t_elapsed])
            scalars["runtime_keypoint_sec"] = np.array(
                [t_elapsed / inputs[input_key]["query_points"].shape[1]]
            )

            write_viz = batch_id < 10
            if "eval_davis_points" in mode or "eval_sfm_davis_points" in mode or "eval_robotics_points" in mode:
                # Only write videos sometimes for the small datasets; otherwise
                # there will be a crazy number of videos dumped.
                write_viz = write_viz and (global_step % 10 == 0)
            if "eval_jhmdb" in mode:
                pix_pts = viz["tracks"]
                grid_size = np.array(
                    [
                        inputs[input_key]["im_size"][1],
                        inputs[input_key]["im_size"][0],
                    ]
                )
                pix_pts = transforms.convert_grid_coordinates(
                    pix_pts,
                    (tapnet_model.TRAIN_SIZE[2], tapnet_model.TRAIN_SIZE[1]),
                    grid_size,
                )
                mean_scalars = self._eval_jhmdb(
                    pix_pts,
                    inputs[input_key]["gt_pose"],
                    inputs[input_key]["gt_pose_orig"],
                    inputs[input_key]["im_size"],
                    inputs[input_key]["fname"],
                    is_first=batch_id == 0,
                )
                scalars = {}
            if write_viz:
                pix_pts = viz["tracks"]
                targ_pts = None
                if "eval_kinetics_points" in mode:
                    targ_pts = inputs[input_key]["target_points"]
                outname = [
                    f"{outdir}/{x}.mp4"
                    for x in range(batch_size * batch_id, batch_size * (batch_id + 1))
                ]
                write_visualization(
                    (inputs[input_key]["video"] + 1.0) * (255.0 / 2.0),
                    pix_pts,
                    jax.nn.sigmoid(viz["occlusion"]),
                    outname,
                    gt_points=targ_pts,
                    gt_occluded=inputs[input_key]["occluded"],
                    trackgroup=inputs[input_key]["trackgroup"]
                    if "trackgroup" in inputs[input_key]
                    else None,
                )
            del viz

            batch_id += 1
            logging.info("eval batch: %d", batch_id)

            # Accumulate the sum of scalars for each step.
            scalars = jax.tree_map(lambda x: jnp.sum(x, axis=0), scalars)
            if summed_scalars is None:
                summed_scalars = scalars
            else:
                summed_scalars = jax.tree_map(jnp.add, summed_scalars, scalars)

            if "eval_jhmdb" not in mode:
                mean_scalars = jax.tree_map(lambda x: x / num_samples, summed_scalars)
            logging.info(mean_scalars)
        logging.info(evaluation_datasets.latex_table(mean_scalars))

        return mean_scalars

    def _eval_inference(
        self,
        global_step: chex.Array,
        state: chex.ArrayTree,
        params: chex.ArrayTree,
        rng: chex.PRNGKey,
        wrapped_forward_fn: task.WrappedForwardFn,
    ) -> Mapping[str, chex.Array]:
        """Inferences a single video."""

        def _sample_random_points(frame_max_idx, height, width, num_points):
            """Sample random points with (time, height, width) order."""
            y = np.random.randint(0, height, (num_points, 1))
            x = np.random.randint(0, width, (num_points, 1))
            t = np.random.randint(0, frame_max_idx + 1, (num_points, 1))
            points = np.concatenate((t, y, x), axis=-1).astype(np.int32)
            return points

        def _sample_mask_points(vid_path, track_idx, num_points):
            pkl_path = path.dirname(vid_path) + f"/../track_{track_idx}.pkl"
            with open(pkl_path, "rb") as f:
                track = pickle.load(f)
            mid_idx = int(len(track["track_frames"]) / 2)
            mid_frame = track["track_frames"][mid_idx]
            mask_locs = mid_frame["mask_locs"]
            mask_locs[0] = np.floor_divide(mask_locs[0], 4).astype(int)
            mask_locs[1] = np.floor_divide(mask_locs[1], 4.78).astype(int)

            mask_locs = np.unique(mask_locs, axis=0)
            idx = random.choices(list(range(mask_locs.shape[1])), k=num_points)
            pts = mask_locs[:, idx]
            pts = pts.T
            pts = pts[:, [1, 0]]

            """
            print(pts.shape)

            import cv2

            im = cv2.imread(mid_frame["rgb_path"])
            im = cv2.resize(im, (256, 256))
            for i in range(pts.shape[0]):
                p = pts[i]
                im = cv2.circle(
                    im.copy(),
                    (p[1], p[0]),
                    2,
                    color=(0, 0, 255),
                    thickness=-1,
                )
            cv2.imwrite(f"/data2/lyft-tracks/tracks/track{track_idx}/anchor.jpg", im)
            """

            points = np.zeros((pts.shape[0], pts.shape[1] + 1))
            points[:, 1:] = pts
            points[:, 0] = mid_idx

            return points

        def _load_points_from_file(query_path):
            with open(query_path, "rb") as f:
                points = np.load(f)
            return points

        config = self.config.inference
        input_video_path = config.input_video_path
        input_query_path = config.input_query_path
        output_video_path = config.output_video_path
        resize_height, resize_width = config.resize_height, config.resize_width
        # num_points = config.num_points

        track_idx = int(
            input_video_path.split("tracks/")[2].split("/")[0].split("track")[1]
        )
=======
        # vmap over channels, duplicating the coordinates
        vmap_interp = jax.vmap(
            model_utils.interp, in_axes=(3, None), out_axes=1
        )
        # vmap over frames, using the same queries for each frame
        vmap_interp = jax.vmap(vmap_interp, in_axes=(None, 0), out_axes=0)
        # vmap over the batch
        vmap_interp = jax.vmap(vmap_interp)
        # interp_features is [batch_size,num_queries,num_frames,channels]
        interp_features = vmap_interp(feature_grid, position_in_grid)

        # For each query point, extract the features for the frame which
        # contains the query.
        # query_frame is [batch_size, num_queries]
        position_in_grid = jnp.concatenate(
            [frame_id, tracks[..., ::-1]], axis=-1
        )
        query_frame = transforms.convert_grid_coordinates(
            inputs[input_key]['query_points'][
                :, qchunk : qchunk + self.eval_chunk_size, ...
            ],
            im_shp[1:4],
            feature_grid.shape[1:4],
            coordinate_format='tyx',
        )[..., 0]
        query_frame = jnp.array(jnp.round(query_frame), jnp.int32)
        # target_features is [batch_size, chunk, height, width, num_channels]
        target_features = jnp.take_along_axis(
            feature_grid,
            query_frame[:, :, np.newaxis, np.newaxis, np.newaxis],
            axis=1,
        )

        # For each output point along the track, compare the features with all
        # features in the frame that the query came from
        all_pairs_dots = jnp.einsum(
            'bntc,bnhwc->bnthw', interp_features, target_features
        )

        # Again, take the soft argmax to see if we come back to the place we
        # started from.
        # inverse_tracks is [batch_size, chunk, num_frames, 2]
        inverse_tracks = model_utils.heatmaps_to_points(
            jax.nn.softmax(
                all_pairs_dots * self.softmax_temperature,
                axis=(-2, -1),
            ),
            im_shp,
        )
        query_points = inputs[input_key]['query_points']
        query_points = query_points[:, qchunk : qchunk + self.eval_chunk_size]
        dist = jnp.square(inverse_tracks - query_points[jnp.newaxis, 2:0:-1])
        dist = jnp.sum(dist, axis=-1)
        occlusion = dist > jnp.square(48.0)
        # We need to return logits, but the cycle consistency rule is binary.
        # So we just convert the binary values into large real values.
        occlusion = occlusion * 20.0 - 10.0

        all_occlusion.append(occlusion)
        all_tracks.append(tracks)

      tracks = jnp.concatenate(all_tracks, axis=1)
      occlusion = jnp.concatenate(all_occlusion, axis=1)

    outputs = {'tracks': tracks, 'occlusion': occlusion}
    if 'expected_dist' in output:
      outputs['expected_dist'] = output['expected_dist']
    return outputs, loss_scalars

  def _eval_batch(
      self,
      params: chex.Array,
      state: chex.Array,
      inputs: chex.Array,
      rng: chex.PRNGKey,
      wrapped_forward_fn: task.WrappedForwardFn,
      mode: str = '',
      input_key: Optional[str] = None,
  ) -> Tuple[Mapping[str, chex.Array], Mapping[str, chex.Array]]:
    """Evaluates the model on a single batch and compute metrics.

    Args:
      params: hk.Params with the model parameters
      state: hk.State with the model state
      inputs: Input dict.  Inference will be performed on will be performed on
        inputs[input_key]['video'] (with fallback to the input_key specified in
        the constructor).  Input videos should be a standard video tensor
        ([batch, num_frames, height, width, 3]) normalize to [-1,1].
        inputs[input_key]['query_points'] specifies the query point locations,
        of shape [batch, num_queries, 3], where each query is [t,y,x]
        coordinates in frame/raster coordinates.
        inputs[input_key]['target_points'] is the ground-truth locations on each
        frame, of shape [batch, num_queries, num_frames, 2], where each point is
        [x,y] raster coordinates (in the range [0,width]/[0,height]).
        inputs[input_key]['occluded'] is the ground-truth occlusion flag, a
        boolean of shape [batch, num_queries, num_frames], where True indicates
        occluded.
      rng: jax.random.PRNGKey for random number generation.
      wrapped_forward_fn: A wrapper around self.forward_fn which can inject
        Haiku parameters.  It expects the same inputs as self.forward, plus
        Haiku parameters, state, and a jax.random.PRNGKey.  It's the result of
        applying hk.transform to self.forward_fn.
      mode: Which evaluation we're running.  For most it will compute standard
        occlusion accuracy, points within thresholds, and jaccard metrics. For
        eval_jhmdb, however, we will compute standard PCK.
      input_key: Run on inputs[input_key]['video']. If None, use the input_key
        from the constructor.

    Returns:
      A 2-tuple consisting of a dict of loss scalars and a dict of outputs.
        The latter consists of the occlusion logits, of shape
        [batch, num_queries, num_frames] and the predicted position, of shape
        [batch, num_queries, num_frames, 2].
    """
    outputs, loss_scalars = self._infer_batch(
        params, state, inputs, rng, wrapped_forward_fn, input_key
    )
    loss_scalars = {**loss_scalars}  # Mutable copy.
>>>>>>> 0cf28a0a

        logging.info("load video from %s", input_video_path)
        video = media.read_video(input_video_path)
        num_frames, fps = video.metadata.num_images, video.metadata.fps
        logging.info("resize video to (%s, %s)", resize_height, resize_width)
        video = media.resize_video(video, (resize_height, resize_width))
        video = video.astype(np.float32) / 255 * 2 - 1

        if input_query_path != "":
            query_points = _load_points_from_file(input_query_path)
        elif config.random_points:
            query_points = _sample_random_points(
                num_frames,
                resize_height,
                resize_width,
                config.num_points,
            )
        else:
            query_points = _sample_mask_points(
                input_video_path,
                track_idx,
                config.num_points,
            )

<<<<<<< HEAD
        num_points = query_points.shape[0]
        occluded = np.zeros((num_points, num_frames), dtype=np.float32)
        inputs = {
            self.input_key: {
                "video": video[np.newaxis],
                "query_points": query_points[np.newaxis],
                "occluded": occluded[np.newaxis],
            }
        }

        occlusion_logits, tracks, _ = self._infer_batch(
            params,
            state,
            inputs,
            rng,
            wrapped_forward_fn,
            self.input_key,
            query_chunk_size=16,
        )
        occluded = occlusion_logits > 0
=======
    tracks = outputs['tracks']
    loss_huber = model_utils.huber_loss(tracks, gt_target_points, gt_occluded)
    loss_huber = loss_huber * 4.0 / np.prod(TRAIN_SIZE[1:3])
    loss_scalars['position_loss'] = loss_huber

    occlusion_logits = outputs['occlusion']
    pred_occ = jax.nn.sigmoid(occlusion_logits)
    if 'expected_dist' in outputs:
      expected_dist = outputs['expected_dist']
      pred_occ = 1 - (1 - pred_occ) * (1 - jax.nn.sigmoid(expected_dist))
    pred_occ = pred_occ > 0.5  # threshold

    query_mode = 'first' if 'q_first' in mode else 'strided'
    metrics = evaluation_datasets.compute_tapvid_metrics(
        query_points=query_points,
        gt_occluded=gt_occluded,
        gt_tracks=gt_target_points,
        pred_occluded=pred_occ,
        pred_tracks=tracks,
        query_mode=query_mode,
    )
    loss_scalars.update(metrics)

    return loss_scalars, {'tracks': tracks, 'occlusion': occlusion_logits}

  def _build_eval_input(
      self,
      mode: str,
  ) -> Iterable[evaluation_datasets.DatasetElement]:
    """Build evalutation data reader generator.

    Args:
      mode: evaluation mode.  Can be one of 'eval_davis_points',
        'eval_robotics_points', 'eval_kinetics_points',
        'eval_davis_points_q_first', 'eval_robotics_points_q_first',
        'eval_kinetics_points_q_first', 'eval_jhmdb', 'eval_kubric',

    Yields:
      A dict with one key (for the dataset), containing a dict with the keys:
        video: Video tensor of shape [1, num_frames, height, width, 3]
        query_points: Query points of shape [1, n_queries, 3] where
          each point is [t, y, x] in pixel/raster coordinates
        target_points: Target points of shape [1, n_queries, n_frames, 2] where
          each point is [x, y] raster coordinates (in the range
          [0,width]/[0,height])
        trackgroup (optional): Index of the original track that each query
          point was sampled from.  This is useful for visualization.
        pad_extra_frames (optional): the number of pad frames that were added
          to reach num_frames.
    """
    query_mode = 'first' if 'q_first' in mode else 'strided'
    if 'eval_kubric_train' in mode:
      yield from evaluation_datasets.create_kubric_eval_train_dataset(mode)
    elif 'eval_kubric' in mode:
      yield from evaluation_datasets.create_kubric_eval_dataset(mode)
    elif 'eval_davis_points' in mode:
      yield from evaluation_datasets.create_davis_dataset(
          self.config.davis_points_path, query_mode=query_mode
      )
    elif 'eval_jhmdb' in mode:
      yield from evaluation_datasets.create_jhmdb_dataset(
          self.config.jhmdb_path
      )
    elif 'eval_robotics_points' in mode:
      yield from evaluation_datasets.create_rgb_stacking_dataset(
          self.config.robotics_points_path, query_mode=query_mode
      )
    elif 'eval_kinetics_points' in mode:
      yield from evaluation_datasets.create_kinetics_dataset(
          self.config.kinetics_points_path, query_mode=query_mode
      )
    else:
      raise ValueError(f'Unrecognized eval mode {mode}')

  def compute_pck(
      self,
      dist_all: Sequence[np.ndarray],
      dist_thresh: float,
  ) -> Sequence[float]:
    pck_all = np.zeros((len(dist_all),))
    for pidx in range(len(dist_all)):
      idxs = np.argwhere(dist_all[pidx] <= dist_thresh)
      pck = 100.0 * len(idxs) / max(1e-12, len(dist_all[pidx]))
      pck_all[pidx] = pck

    return pck_all

  def pck_evaluate(
      self,
      results: Sequence[Mapping[str, np.ndarray]],
  ) -> Mapping[str, np.ndarray]:
    num_keypoints = 15
    dist_all = [np.zeros((0, 0)) for _ in range(num_keypoints)]
    for vid_idx in range(len(results)):
      sample = results[vid_idx]

      # [2, 15, clip_len]
      pred_poses = np.transpose(sample['pred_pose'][0], (2, 0, 1))

      gt_poses = sample['gt_pose_orig'][0]
      width = sample['im_size'][1]
      height = sample['im_size'][0]

      # input is shape [15, clip_len, 2]
      invalid_x = np.logical_or(
          gt_poses[:, 0:1, 0] < 0, gt_poses[:, 0:1, 0] >= width
      )
      invalid_y = np.logical_or(
          gt_poses[:, 0:1, 1] < 0, gt_poses[:, 0:1, 1] >= height
      )
      invalid = np.logical_or(invalid_x, invalid_y)
      joint_visible = np.logical_not(np.tile(invalid, [1, gt_poses.shape[1]]))

      gt_poses = np.transpose(gt_poses, (2, 0, 1))

      clip_len = pred_poses.shape[-1]

      assert (
          pred_poses.shape == gt_poses.shape
      ), f'{pred_poses.shape} vs {gt_poses.shape}'

      # [15, clip_len]
      valid_max_gt_poses = gt_poses.copy()
      valid_max_gt_poses[:, ~joint_visible] = -1
      valid_min_gt_poses = gt_poses.copy()
      valid_min_gt_poses[:, ~joint_visible] = 1e6
      boxes = np.stack(
          (
              valid_max_gt_poses[0].max(axis=0)
              - valid_min_gt_poses[0].min(axis=0),
              valid_max_gt_poses[1].max(axis=0)
              - valid_min_gt_poses[1].min(axis=0),
          ),
          axis=0,
      )
      # [clip_len]
      boxes = 0.6 * np.linalg.norm(boxes, axis=0)
      for img_idx in range(clip_len):
        for t in range(num_keypoints):
          if not joint_visible[t, img_idx]:
            continue
          predx = pred_poses[0, t, img_idx]
          predy = pred_poses[1, t, img_idx]
          gtx = gt_poses[0, t, img_idx]
          gty = gt_poses[1, t, img_idx]
          dist = np.linalg.norm(np.subtract([predx, predy], [gtx, gty]))
          dist = dist / boxes[img_idx]

          dist_all[t] = np.append(dist_all[t], [[dist]])
    pck_ranges = (0.1, 0.2, 0.3, 0.4, 0.5)
    pck_all = []
    for pck_range in pck_ranges:
      pck_all.append(self.compute_pck(dist_all, pck_range))
    eval_results = {}
    for alpha, pck in zip(pck_ranges, pck_all):
      eval_results[f'PCK@{alpha}'] = np.mean(pck)

    return eval_results

  def _eval_jhmdb(
      self,
      pred_pose: chex.Array,
      gt_pose: chex.Array,
      gt_pose_orig: chex.Array,
      im_size: chex.Array,
      fname: str,
      is_first: bool = False,
  ) -> Mapping[str, np.ndarray]:
    if is_first:
      self.all_results = []
    self.all_results.append({
        'pred_pose': np.array(pred_pose),
        'gt_pose': np.array(gt_pose),
        'gt_pose_orig': np.array(gt_pose_orig),
        'im_size': np.array(im_size),
    })
    return self.pck_evaluate(self.all_results)

  def _eval_epoch(
      self,
      global_step: chex.Array,
      state: chex.ArrayTree,
      params: chex.ArrayTree,
      rng: chex.PRNGKey,
      wrapped_forward_fn: task.WrappedForwardFn,
      mode: str,
  ) -> Mapping[str, chex.Array]:
    """Evaluates an epoch."""
    num_samples = 0.0
    summed_scalars = None
    batch_id = 0

    outdir = path.join(self.config.checkpoint_dir, mode, str(global_step))
    logging.info('Saving videos to %s', outdir)

    try:
      tf.io.gfile.makedirs(outdir)
    except FileExistsError:
      print(f'Path {outdir} exists. Skip creating a new dir.')

    if 'eval_jhmdb' in mode:
      input_key = 'jhmdb'
    elif 'eval_davis_points' in mode:
      input_key = 'davis'
    elif 'eval_robotics_points' in mode:
      input_key = 'robotics'
    elif 'eval_kinetics_points' in mode:
      input_key = 'kinetics'
    else:
      input_key = 'kubric'
    eval_batch_fn = functools.partial(
        self._eval_batch,
        wrapped_forward_fn=wrapped_forward_fn,
        mode=mode,
        input_key=input_key,
    )
    for inputs in self._build_eval_input(mode):
      batch_size = inputs[input_key]['video'].shape[0]  # pytype: disable=attribute-error  # 'video' entry is array-valued
      num_samples += batch_size
      scalars, viz = eval_batch_fn(params, state, inputs, rng)
      write_viz = batch_id < 0
      if 'eval_davis_points' in mode or 'eval_robotics_points' in mode:
        # Only write videos sometimes for the small datasets; otherwise
        # there will be a crazy number of videos dumped.
        write_viz = write_viz and (global_step % 10 == 0)
      if 'eval_jhmdb' in mode:
        pix_pts = viz['tracks']
        grid_size = np.array(
            [inputs[input_key]['im_size'][1], inputs[input_key]['im_size'][0]]
        )
        pix_pts = transforms.convert_grid_coordinates(
            pix_pts,
            (TRAIN_SIZE[2], TRAIN_SIZE[1]),
            grid_size,
        )
        mean_scalars = self._eval_jhmdb(
            pix_pts,
            inputs[input_key]['gt_pose'],
            inputs[input_key]['gt_pose_orig'],
            inputs[input_key]['im_size'],
            inputs[input_key]['fname'],
            is_first=batch_id == 0,
        )
        scalars = {}
      if write_viz:
        pix_pts = viz['tracks']
        targ_pts = None
        if 'eval_kinetics' in mode:
          targ_pts = inputs[input_key]['target_points']
        outname = [
            f'{outdir}/{x}.mp4'
            for x in range(batch_size * batch_id, batch_size * (batch_id + 1))
        ]
        viz_utils.write_visualization(
            (inputs[input_key]['video'] + 1.0) * (255.0 / 2.0),
            pix_pts,
            jax.nn.sigmoid(viz['occlusion']),
            outname,
            gt_points=targ_pts,
            gt_occluded=inputs[input_key]['occluded'],
            trackgroup=inputs[input_key]['trackgroup']
            if 'trackgroup' in inputs[input_key]
            else None,
        )
      del viz
      batch_id += 1
      logging.info('eval batch: %d', batch_id)

      # Accumulate the sum of scalars for each step.
      scalars = jax.tree_map(lambda x: jnp.sum(x, axis=0), scalars)
      if summed_scalars is None:
        summed_scalars = scalars
      else:
        summed_scalars = jax.tree_map(jnp.add, summed_scalars, scalars)

      if 'eval_jhmdb' not in mode:
        mean_scalars = jax.tree_map(lambda x: x / num_samples, summed_scalars)
      logging.info(mean_scalars)
    logging.info(evaluation_datasets.latex_table(mean_scalars))

    return mean_scalars

  def _eval_inference(
      self,
      global_step: chex.Array,
      state: chex.ArrayTree,
      params: chex.ArrayTree,
      rng: chex.PRNGKey,
      wrapped_forward_fn: task.WrappedForwardFn,
  ) -> Mapping[str, chex.Array]:
    """Inferences a single video."""

    def _sample_random_points(frame_max_idx, height, width, num_points):
      """Sample random points with (time, height, width) order."""
      y = np.random.randint(0, height, (num_points, 1))
      x = np.random.randint(0, width, (num_points, 1))
      t = np.random.randint(0, frame_max_idx + 1, (num_points, 1))
      points = np.concatenate((t, y, x), axis=-1).astype(np.int32)
      return points

    config = self.config.inference
    input_video_path = config.input_video_path
    output_video_path = config.output_video_path
    resize_height, resize_width = config.resize_height, config.resize_width
    num_points = config.num_points

    logging.info('load video from %s', input_video_path)
    video = media.read_video(input_video_path)
    num_frames, fps = video.metadata.num_images, video.metadata.fps
    logging.info('resize video to (%s, %s)', resize_height, resize_width)
    video = media.resize_video(video, (resize_height, resize_width))
    video = video.astype(np.float32) / 255 * 2 - 1
    query_points = _sample_random_points(
        num_frames, resize_height, resize_width, num_points
    )
    occluded = np.zeros((num_points, num_frames), dtype=np.float32)
    inputs = {
        self.input_key: {
            'video': video[np.newaxis],
            'query_points': query_points[np.newaxis],
            'occluded': occluded[np.newaxis],
        }
    }

    outputs, _ = self._infer_batch(
        params,
        state,
        inputs,
        rng,
        wrapped_forward_fn,
        self.input_key,
    )
    occluded = outputs['occlusion'] > 0
>>>>>>> 0cf28a0a

        if output_video_path != "":
            video = (video + 1) * 255 / 2
            video = video.astype(np.uint8)

<<<<<<< HEAD
            painted_frames = viz_utils.paint_point_track(
                video,
                tracks[0],
                ~occluded[0],
            )
            media.write_video(output_video_path, painted_frames, fps=fps)
            logging.info("Inference result saved to %s", output_video_path)
            logging.info(f"tracks = {tracks.shape}")

        if config.output_track_path != "":
            with open(config.output_track_path, "wb") as f:
                np.save(f, tracks)

        if config.output_occlusion_path != "":
            with open(config.output_occlusion_path, "wb") as f:
                np.save(f, occluded)

        return {"": 0}
=======
    painted_frames = viz_utils.paint_point_track(
        video,
        outputs['tracks'][0],
        ~occluded[0],
    )
    media.write_video(output_video_path, painted_frames, fps=fps)
    logging.info('Inference result saved to %s', output_video_path)

    return {'': 0}  # pytype: disable=bad-return-type  # numpy-scalars
>>>>>>> 0cf28a0a
<|MERGE_RESOLUTION|>--- conflicted
+++ resolved
@@ -1,4 +1,4 @@
-# Copyright 2023 DeepMind Technologies Limited
+ # Copyright 2023 DeepMind Technologies Limited
 #
 # Licensed under the Apache License, Version 2.0 (the "License");
 # you may not use this file except in compliance with the License.
@@ -31,10 +31,6 @@
 import optax
 import tensorflow_datasets as tfds
 import tensorflow as tf
-import time
-import pickle
-import random
-import os
 
 from tapnet import evaluation_datasets
 from tapnet import task
@@ -42,448 +38,8 @@
 from tapnet.utils import transforms
 from tapnet.utils import viz_utils
 
-matplotlib.use("Agg")
-
-<<<<<<< HEAD
-
-def sigmoid_cross_entropy(
-    logits: chex.Array,
-    labels: chex.Array,
-    reduction: Optional[str] = None,
-) -> chex.Array:
-    """Computes sigmoid cross entropy given logits and multiple class labels."""
-    log_p = jax.nn.log_sigmoid(logits)
-    # log(1 - sigmoid(x)) = log_sigmoid(-x), the latter is more numerically stable
-    log_not_p = jax.nn.log_sigmoid(-logits)
-    loss = -labels * log_p - (1.0 - labels) * log_not_p
-    result = jnp.asarray(loss)
-    if reduction:
-        if reduction == "mean":
-            result = jnp.mean(result)
-        else:
-            raise ValueError(f"Wrong reduction name {reduction}")
-    return result
-
-
-def huber_loss(
-    tracks: chex.Array,
-    target_points: chex.Array,
-    occluded: chex.Numeric,
-) -> chex.Array:
-    """Huber loss for point trajectories."""
-    error = tracks - target_points
-    # Huber loss with a threshold of 4 pixels
-    distsqr = jnp.sum(jnp.square(error), axis=-1)
-    dist = jnp.sqrt(distsqr + 1e-12)  # add eps to prevent nan
-    delta = 4.0
-    loss_huber = jnp.where(
-        dist < delta,
-        distsqr / 2,
-        delta * (jnp.abs(dist) - delta / 2),
-    )
-    loss_huber *= 1.0 - occluded
-
-    loss_huber = jnp.mean(loss_huber, axis=[1, 2])
-
-    return loss_huber
-
-
-def plot_tracks_v2(
-    rgb: np.ndarray,
-    points: np.ndarray,
-    occluded: np.ndarray,
-    gt_points: Optional[np.ndarray] = None,
-    gt_occluded: Optional[np.ndarray] = None,
-    trackgroup: Optional[np.ndarray] = None,
-) -> np.ndarray:
-    """Plot tracks with matplotlib."""
-    disp = []
-    cmap = plt.cm.hsv  # pytype: disable=module-attr
-
-    z_list = np.arange(points.shape[0]) if trackgroup is None else np.array(trackgroup)
-    # random permutation of the colors so nearby points in the list can get
-    # different colors
-    z_list = np.random.permutation(np.max(z_list) + 1)[z_list]
-    colors = cmap(z_list / (np.max(z_list) + 1))
-    figure_dpi = 64
-
-    figs = []
-    for i in range(rgb.shape[0]):
-        fig = plt.figure(
-            figsize=(256 / figure_dpi, 256 / figure_dpi),
-            dpi=figure_dpi,
-            frameon=False,
-            facecolor="w",
-        )
-        figs.append(fig)
-        ax = fig.add_subplot()
-        ax.axis("off")
-        ax.imshow(rgb[i] / 255.0)
-        colalpha = np.concatenate(
-            [colors[:, :-1], 1 - occluded[:, i : i + 1]],
-            axis=1,
-        )
-        plt.scatter(points[:, i, 0], points[:, i, 1], s=3, c=colalpha)
-        occ2 = occluded[:, i : i + 1]
-        if gt_occluded is not None:
-            occ2 *= 1 - gt_occluded[:, i : i + 1]
-        colalpha = np.concatenate([colors[:, :-1], occ2], axis=1)
-
-        plt.scatter(
-            points[:, i, 0],
-            points[:, i, 1],
-            s=20,
-            facecolors="none",
-            edgecolors=colalpha,
-        )
-        if gt_points is not None:
-            colalpha = np.concatenate(
-                [colors[:, :-1], 1 - gt_occluded[:, i : i + 1]], axis=1
-            )
-            plt.scatter(
-                gt_points[:, i, 0],
-                gt_points[:, i, 1],
-                s=15,
-                c=colalpha,
-                marker="D",
-            )
-
-        plt.subplots_adjust(top=1, bottom=0, right=1, left=0, hspace=0, wspace=0)
-        plt.margins(0, 0)
-        fig.canvas.draw()
-        width, height = fig.get_size_inches() * fig.get_dpi()
-        img = np.frombuffer(
-            fig.canvas.tostring_rgb(),
-            dtype="uint8",
-        ).reshape(int(height), int(width), 3)
-        disp.append(np.copy(img))
-
-    for fig in figs:
-        plt.close(fig)
-    return np.stack(disp, axis=0)
-
-
-def plot_tracks_v3(
-    rgb: np.ndarray,
-    points: np.ndarray,
-    occluded: np.ndarray,
-    gt_points: np.ndarray,
-    gt_occluded: np.ndarray,
-    trackgroup: Optional[np.ndarray] = None,
-) -> np.ndarray:
-    """Plot tracks in a 2x2 grid."""
-    if trackgroup is None:
-        trackgroup = np.arange(points.shape[0])
-    else:
-        trackgroup = np.array(trackgroup)
-
-    utg = np.unique(trackgroup)
-    chunks = np.array_split(utg, 4)
-    plots = []
-    for ch in chunks:
-        valid = np.any(trackgroup[:, np.newaxis] == ch[np.newaxis, :], axis=1)
-
-        new_trackgroup = np.argmax(
-            trackgroup[valid][:, np.newaxis] == ch[np.newaxis, :], axis=1
-        )
-        plots.append(
-            plot_tracks_v2(
-                rgb,
-                points[valid],
-                occluded[valid],
-                None if gt_points is None else gt_points[valid],
-                None if gt_points is None else gt_occluded[valid],
-                new_trackgroup,
-            )
-        )
-    p1 = np.concatenate(plots[0:2], axis=2)
-    p2 = np.concatenate(plots[2:4], axis=2)
-    return np.concatenate([p1, p2], axis=1)
-
-
-def write_visualization(
-    video: np.ndarray,
-    points: np.ndarray,
-    occluded: np.ndarray,
-    visualization_path: Sequence[str],
-    gt_points: Optional[np.ndarray] = None,
-    gt_occluded: Optional[np.ndarray] = None,
-    trackgroup: Optional[np.ndarray] = None,
-):
-    """Write a visualization."""
-    for i in range(video.shape[0]):
-        logging.info("rendering...")
-
-        video_frames = plot_tracks_v3(
-            video[i],
-            points[i],
-            occluded[i],
-            gt_points[i] if gt_points is not None else None,
-            gt_occluded[i] if gt_occluded is not None else None,
-            trackgroup[i] if trackgroup is not None else None,
-        )
-
-        logging.info("writing...")
-        with media.VideoWriter(
-            visualization_path[i],
-            shape=video_frames.shape[-3:-1],
-            fps=10,
-            codec="h264",
-            bps=400000,
-        ) as video_writer:
-            for j in range(video_frames.shape[0]):
-                fr = video_frames[j]
-                video_writer.add_image(fr.astype(np.uint8))
-
-
-class SupervisedPointPrediction(task.Task):
-    """A task for predicting point tracks and training on ground-truth.
-
-    This task has a simple forward pass which predicts points, which is
-    also used for running evaluators on datasets where ground-truth is
-    known.
-    """
-
-    def __init__(
-        self,
-        config: config_dict.ConfigDict,
-        input_key: str = "kubric",
-        contrastive_loss_weight: float = 0.05,
-        prediction_algo: str = "cost_volume_regressor",
-    ):
-        """Constructs a task for supervised learning on Kubric.
-
-        Args:
-          config: a ConfigDict for configuring this experiment, notably including
-            the paths for checkpoints and datasets.
-          input_key: The forward pass takes an input dict.  Inference or learning
-            will be performed on input[input_key]['video']
-          contrastive_loss_weight: Weight for the additional contrastive loss that's
-            applied alongside the trajectory prediction loss.
-          prediction_algo: specifies the network architecture to use to make
-            predictions.  Can be 'cost_volume_regressor' for the algorithm presented
-            in the TAPNet paper, or 'cost_volume_cycle_consistency' for the VFS-Like
-            algorithm presented in the earlier Kubric paper.
-        """
-
-        super().__init__()
-
-        self.input_key = input_key
-        self.prediction_algo = prediction_algo
-        self.contrastive_loss_weight = contrastive_loss_weight
-        self.config = config
-        self.softmax_temperature = 10.0
-
-    def forward_fn(
-        self,
-        inputs: chex.ArrayTree,
-        is_training: bool,
-        shared_modules: Optional[Mapping[str, task.SharedModule]] = None,
-        input_key: Optional[str] = None,
-        query_chunk_size: int = 16,
-        get_query_feats: bool = True,
-    ) -> Mapping[str, chex.Array]:
-        """Forward pass for predicting point tracks.
-
-        Args:
-          inputs: Input dict.  Inference will be performed on will be performed on
-            inputs[input_key]['video'] (with fallback to the input_key specified in
-            the constructor).  Input videos should be a standard video tensor
-            ([batch, num_frames, height, width, 3]) normalize to [-1,1].
-            inputs[input_key]['query_points'] specifies the query point locations,
-            of shape [batch, num_queries, 3], where each query is [t,y,x]
-            coordinates in frame/raster coordinates.
-          is_training: Is the model in training mode.
-          shared_modules: Haiku modules, injected by experiment.py.
-            shared_modules['tapnet_model'] should be a TAPNetModel.
-          input_key: Run on inputs[input_key]['video']. If None, use the input_key
-            from the constructor.
-          query_chunk_size: Compute predictions on this many queries simultaneously.
-            This saves memory as the cost volumes can be very large.
-          get_query_feats: If True, also return features for each query.
-
-        Returns:
-          Result dict produced by calling the tapnet model. See tapnet_model.py.
-        """
-        if input_key is None:
-            input_key = self.input_key
-        frames = inputs[input_key]["video"]
-
-        if self.prediction_algo in [
-            "cost_volume_regressor",
-            "cost_volume_cycle_consistency",
-        ]:
-            return shared_modules["tapnet_model"](
-                frames,
-                is_training=is_training,
-                query_points=inputs[input_key]["query_points"],
-                query_chunk_size=query_chunk_size,
-                get_query_feats=get_query_feats,
-            )
-        else:
-            raise ValueError("Unsupported prediction_algo:" + self.prediction_algo)
-
-    def _loss_fn(
-        self,
-        params: chex.ArrayTree,
-        state: chex.ArrayTree,
-        inputs: chex.ArrayTree,
-        rng: chex.PRNGKey,
-        wrapped_forward_fn: task.WrappedForwardFn,
-        is_training: bool = True,
-        input_key: Optional[str] = None,
-    ):
-        """Loss function, used for training, depending on the algorithm.
-
-        This includes the Huber and softmax cross entropy losses for cost volume
-        regression, plus the contrastive loss for cost volume regression and
-        the baseline cost volume cycle consistency.
-
-        Args:
-          params: hk.Params with the model parameters
-          state: hk.State with the model state
-          inputs: Input dict.  Inference will be performed on will be performed on
-            inputs[input_key]['video'] (with fallback to the input_key specified in
-            the constructor).  Input videos should be a standard video tensor
-            ([batch, num_frames, height, width, 3]) normalize to [-1,1].
-            inputs[input_key]['query_points'] specifies the query point locations,
-            of shape [batch, num_queries, 3], where each query is [t,y,x]
-            coordinates in frame/raster coordinates.
-            inputs[input_key]['target_points'] is the ground-truth locations on each
-            frame, of shape [batch, num_queries, num_frames, 2], where each point is
-            [x,y] raster coordinates (in the range [0,width]/[0,height]).
-            inputs[input_key]['occluded'] is the ground-truth occlusion flag, a
-            boolean of shape [batch, num_queries, num_frames], where True indicates
-            occluded.
-          rng: jax.random.PRNGKey for random number generation.
-          wrapped_forward_fn: A wrapper around self.forward which can inject Haiku
-            parameters.
-          is_training: Is the model in training mode.
-          input_key: Run on inputs[input_key]['video']. If None, use the input_key
-            from the constructor.
-
-        Returns:
-          A 2-tuple consisting of the summed loss, and a 2-tuple containing scalar
-            outputs and the updated state.  The loss scalars are broken down into
-            the position loss, occlusion loss, and contrastive loss.
-        """
-        if input_key is None:
-            input_key = self.input_key
-
-        query_chunk_size = 16
-
-        output, state = functools.partial(
-            wrapped_forward_fn,
-            input_key=input_key,
-            query_chunk_size=query_chunk_size,
-        )(params, state, rng, inputs, is_training=is_training)
-        loss_scalars = {}
-        loss = 0
-        if self.prediction_algo in ["cost_volume_regressor"]:
-            loss_huber = huber_loss(
-                output["tracks"],
-                inputs[input_key]["target_points"],
-                inputs[input_key]["occluded"],
-            )
-            # For the original experiments, the loss was defined on coordinates in the
-            # range [-1, 1], so convert them into that scale.
-            loss_huber = loss_huber * 4.0 / np.prod(tapnet_model.TRAIN_SIZE[1:3])
-            loss_huber = jnp.mean(loss_huber)
-
-            loss_occ = sigmoid_cross_entropy(
-                output["occlusion"],
-                jnp.array(inputs[input_key]["occluded"], jnp.float32),
-                reduction="mean",
-            )
-
-            loss = loss_huber * 100.0 + loss_occ
-
-            loss_scalars = dict(position_loss=loss_huber, occlusion_loss=loss_occ)
-        if self.prediction_algo in [
-            "cost_volume_cycle_consistency",
-        ]:
-            feature_grid = output["feature_grid"]
-
-            query_feats = output["query_feats"]
-
-            loss_contrast = []
-
-            # This computes the contrastive loss from the paper.  We break the set of
-            # queries up into chunks in order to save memory.
-            for qchunk in range(0, query_feats.shape[1], query_chunk_size):
-                qchunk_lo = qchunk
-                qchunk_hi = qchunk + query_chunk_size
-                im_shp = inputs[input_key]["video"].shape
-                all_pairs_dots = jnp.einsum(
-                    "bnc,bthwc->bnthw",
-                    query_feats[:, qchunk_lo:qchunk_hi],
-                    feature_grid,
-                )
-                all_pairs_softmax = jax.nn.log_softmax(
-                    all_pairs_dots * self.softmax_temperature,
-                    axis=(2, 3, 4),
-                )
-                im_shp = inputs[input_key]["video"].shape
-                point_track = inputs[input_key]["target_points"][
-                    :, qchunk_lo:qchunk_hi, ..., :
-                ]
-                position_in_grid2 = transforms.convert_grid_coordinates(
-                    point_track,
-                    im_shp[3:1:-1],
-                    feature_grid.shape[3:1:-1],
-                )
-
-                # result is shape [batch, num_queries, time]
-                # Interp handles a single 2D slice.  We need to vmap it across all
-                # batch, queries, and time to extract the softmax value associated with
-                # the entire trajectory.
-                #
-                # Note: grid positions are in [x, y] format, but interp needs
-                # coordinates in [y, x] format.
-                interp_softmax = jax.vmap(jax.vmap(jax.vmap(tapnet_model.interp)))(
-                    all_pairs_softmax,
-                    position_in_grid2[..., ::-1],
-                )
-
-                loss_contrast.append(
-                    jnp.mean(
-                        interp_softmax
-                        * (1.0 - inputs[input_key]["occluded"][:, qchunk_lo:qchunk_hi]),
-                        axis=-1,
-                    )
-                )
-
-            loss_contrast = -jnp.mean(jnp.concatenate(loss_contrast, 1))
-            loss += loss_contrast * self.contrastive_loss_weight
-            loss_scalars["loss_contrast"] = loss_contrast
-
-        loss_scalars["loss"] = loss
-        scaled_loss = loss / jax.device_count()
-
-        return scaled_loss, (loss_scalars, state)
-
-    def get_gradients(
-        self,
-        params: chex.ArrayTree,
-        state: chex.ArrayTree,
-        inputs: chex.ArrayTree,
-        rng: chex.PRNGKey,
-        global_step: chex.Array,
-        wrapped_forward_fn: task.WrappedForwardFn,
-        is_training: bool = True,
-    ) -> Tuple[chex.ArrayTree, chex.ArrayTree, Mapping[str, chex.Array]]:
-        """Gets the gradients for the loss function.  See _loss_fn."""
-        # This function computes the gradient of the first output of loss_fn and
-        # passes through the other arguments unchanged.
-        grad_loss_fn = jax.grad(self._loss_fn, has_aux=True)
-        scaled_grads, (loss_scalars, state) = grad_loss_fn(
-            params,
-            state,
-            inputs,
-            rng,
-            wrapped_forward_fn,
-            is_training=is_training,
-=======
+matplotlib.use('Agg')
+
 # (num_frames, height, width)
 TRAIN_SIZE = (24, 256, 256)
 
@@ -919,689 +475,23 @@
             ),
             im_shp,
             query_points=query_point_chunk,
->>>>>>> 0cf28a0a
-        )
-        grads = jax.lax.psum(scaled_grads, axis_name="i")
-        scalars = {}
-        scalars.update(loss_scalars)
-        scalars = jax.lax.pmean(scalars, axis_name="i")
-
-        return grads, state, scalars
-
-    def evaluate(
-        self,
-        global_step: chex.Array,
-        params: chex.ArrayTree,
-        state: chex.ArrayTree,
-        rng: chex.PRNGKey,
-        wrapped_forward_fn: task.WrappedForwardFn,
-        mode: str,
-    ) -> Mapping[str, chex.Array]:
-        """Run an evaluation epoch.  See base class."""
-        global_step = np.array(utils.get_first(global_step))
-        if mode == "eval_inference":
-            scalars = jax.device_get(
-                self._eval_inference(
-                    global_step,
-                    utils.get_first(state),
-                    utils.get_first(params),
-                    utils.get_first(rng),
-                    wrapped_forward_fn,
-                )
-            )
-        else:
-            scalars = jax.device_get(
-                self._eval_epoch(
-                    global_step,
-                    utils.get_first(state),
-                    utils.get_first(params),
-                    utils.get_first(rng),
-                    wrapped_forward_fn,
-                    mode,
-                )
-            )
-
-            logging.info("[Step %d] Eval scalars: %s", global_step, scalars)
-        return scalars
-
-    def _infer_batch(
-        self,
-        params: chex.ArrayTree,
-        state: chex.ArrayTree,
-        inputs: chex.ArrayTree,
-        rng: chex.PRNGKey,
-        wrapped_forward_fn: task.WrappedForwardFn,
-        input_key: Optional[str] = None,
-        query_chunk_size: int = 16,
-    ) -> Tuple[chex.Array, chex.Array, Mapping[str, chex.Array]]:
-        """Runs inference on a single batch and compute metrics.
-
-        For cost_volume_regressor we return the outputs directly inferred from the
-        model.  For cost_volume_cycle_consistency, we compute the tracks by
-        computing the soft argmax operation (which tapnet_model.py doesn't compute)
-        and then use cycle-consistency to infer occlusion.
-
-        Args:
-          params: hk.Params with the model parameters
-          state: hk.State with the model state
-          inputs: Input dict.  Inference will be performed on will be performed on
-            inputs[input_key]['video'] (with fallback to the input_key specified in
-            the constructor).  Input videos should be a standard video tensor
-            ([batch, num_frames, height, width, 3]) normalize to [-1,1].
-            inputs[input_key]['query_points'] specifies the query point locations,
-            of shape [batch, num_queries, 3], where each query is [t,y,x]
-            coordinates in frame/raster coordinates.
-            inputs[input_key]['target_points'] is the ground-truth locations on each
-            frame, of shape [batch, num_queries, num_frames, 2], where each point is
-            [x,y] raster coordinates (in the range [0,width]/[0,height]).
-            inputs[input_key]['occluded'] is the ground-truth occlusion flag, a
-            boolean of shape [batch, num_queries, num_frames], where True indicates
-            occluded.
-          rng: jax.random.PRNGKey for random number generation.
-          wrapped_forward_fn: A wrapper around self.forward_fn which can inject
-            Haiku parameters.  It expects the same inputs as self.forward, plus
-            Haiku parameters, state, and a jax.random.PRNGKey.  It's the result of
-            applying hk.transform to self.forward_fn.
-          input_key: Run on inputs[input_key]['video']. If None, use the input_key
-            from the constructor.
-          query_chunk_size: Run computation on this many queries at a time to save
-            memory.
-
-        Returns:
-          A 3-tuple consisting of the occlusion logits, of shape
-            [batch, num_queries, num_frames], the predicted position, of shape
-            [batch, num_queries, num_frames, 2], and a dict of loss scalars.
-        """
-        # Features for each query point are required when using cycle consistency.
-        get_query_feats = self.prediction_algo in ["cost_volume_cycle_consistency"]
-        output, _ = functools.partial(wrapped_forward_fn, input_key=input_key,)(
-            params,
-            state,
-            rng,
-            inputs,
-            is_training=False,
-            query_chunk_size=query_chunk_size,
-            get_query_feats=get_query_feats,
-        )
-<<<<<<< HEAD
-        loss_scalars = {}
-        if self.prediction_algo in ["cost_volume_regressor"]:
-            # Outputs are already in the correct format for cost_volume_regressor.
-            tracks = output["tracks"]
-            loss_occ = sigmoid_cross_entropy(
-                output["occlusion"],
-                jnp.array(inputs[input_key]["occluded"], jnp.float32),
-                reduction=None,
-            )
-            loss_occ = jnp.mean(loss_occ, axis=(1, 2))
-            occlusion = output["occlusion"]
-            loss_scalars["loss_occ"] = loss_occ
-        else:
-            # compute forward-backward cycle consistency to infer occlusions.
-            feature_grid = output["feature_grid"]
-            query_feats = output["query_feats"]
-
-            all_tracks = []
-            all_occlusion = []
-
-            # We again chunk the queries to save memory; these einsums are big.
-            for qchunk in range(0, query_feats.shape[1], query_chunk_size):
-                im_shp = inputs[input_key]["video"].shape
-                # Compute pairwise dot products between queries and all other features
-                all_pairs_dots = jnp.einsum(
-                    "bnc,bthwc->bnthw",
-                    query_feats[:, qchunk : qchunk + query_chunk_size],
-                    feature_grid,
-                )
-                # Compute the soft argmax for each frame
-                query_point_chunk = inputs[input_key]["query_points"][
-                    :, qchunk : qchunk + query_chunk_size
-                ]
-                tracks = tapnet_model.heatmaps_to_points(
-                    jax.nn.softmax(
-                        all_pairs_dots * self.softmax_temperature,
-                        axis=(-1, -2),
-                    ),
-                    im_shp,
-                    query_points=query_point_chunk,
-                )
-
-                # Extract the argmax feature from each frame for each query using
-                # bilinear interpolation.
-                frame_id = jnp.broadcast_to(
-                    jnp.arange(tracks.shape[-2])[..., jnp.newaxis],
-                    tracks[..., :1].shape,
-                )
-                position_in_grid = jnp.concatenate(
-                    [frame_id, tracks[..., ::-1]],
-                    axis=-1,
-                )
-                position_in_grid = transforms.convert_grid_coordinates(
-                    position_in_grid,
-                    im_shp[1:4],
-                    feature_grid.shape[1:4],
-                    coordinate_format="tyx",
-                )
-                # vmap over channels, duplicating the coordinates
-                vmap_interp = jax.vmap(
-                    tapnet_model.interp, in_axes=(3, None), out_axes=1
-                )
-                # vmap over frames, using the same queries for each frame
-                vmap_interp = jax.vmap(vmap_interp, in_axes=(None, 0), out_axes=0)
-                # vmap over the batch
-                vmap_interp = jax.vmap(vmap_interp)
-                # interp_features is [batch_size,num_queries,num_frames,channels]
-                interp_features = vmap_interp(feature_grid, position_in_grid)
-
-                # For each query point, extract the features for the frame which
-                # contains the query.
-                # query_frame is [batch_size, num_queries]
-                position_in_grid = jnp.concatenate(
-                    [frame_id, tracks[..., ::-1]],
-                    axis=-1,
-                )
-                query_frame = transforms.convert_grid_coordinates(
-                    inputs[input_key]["query_points"][
-                        :, qchunk : qchunk + query_chunk_size, ...
-                    ],
-                    im_shp[1:4],
-                    feature_grid.shape[1:4],
-                    coordinate_format="tyx",
-                )[..., 0]
-                query_frame = jnp.array(jnp.round(query_frame), jnp.int32)
-                # target_features is [batch_size, chunk, height, width, num_channels]
-                target_features = jnp.take_along_axis(
-                    feature_grid,
-                    query_frame[:, :, np.newaxis, np.newaxis, np.newaxis],
-                    axis=1,
-                )
-
-                # For each output point along the track, compare the features with all
-                # features in the frame that the query came from
-                all_pairs_dots = jnp.einsum(
-                    "bntc,bnhwc->bnthw",
-                    interp_features,
-                    target_features,
-                )
-
-                # Again, take the soft argmax to see if we come back to the place we
-                # started from.
-                # inverse_tracks is [batch_size, chunk, num_frames, 2]
-                inverse_tracks = tapnet_model.heatmaps_to_points(
-                    jax.nn.softmax(
-                        all_pairs_dots * self.softmax_temperature,
-                        axis=(-2, -1),
-                    ),
-                    im_shp,
-                )
-                dist = jnp.sum(
-                    jnp.square(
-                        inverse_tracks
-                        - inputs[input_key]["query_points"][
-                            :, qchunk : qchunk + query_chunk_size, jnp.newaxis, 2:0:-1
-                        ]
-                    ),
-                    axis=-1,
-                )
-                occlusion = dist > jnp.square(48.0)
-                # We need to return logits, but the cycle consistency rule is binary.
-                # So we just convert the binary values into large real values.
-                occlusion = occlusion * 20.0 - 10.0
-
-                all_occlusion.append(occlusion)
-                all_tracks.append(tracks)
-
-            tracks = jnp.concatenate(all_tracks, axis=1)
-            occlusion = jnp.concatenate(all_occlusion, axis=1)
-
-        return occlusion, tracks, loss_scalars
-
-    def _eval_batch(
-        self,
-        params: chex.Array,
-        state: chex.Array,
-        inputs: chex.Array,
-        rng: chex.PRNGKey,
-        wrapped_forward_fn: task.WrappedForwardFn,
-        mode: str = "",
-        input_key: Optional[str] = None,
-    ) -> Tuple[Mapping[str, chex.Array], Mapping[str, chex.Array]]:
-        """Evaluates the model on a single batch and compute metrics.
-
-        Args:
-          params: hk.Params with the model parameters
-          state: hk.State with the model state
-          inputs: Input dict.  Inference will be performed on will be performed on
-            inputs[input_key]['video'] (with fallback to the input_key specified in
-            the constructor).  Input videos should be a standard video tensor
-            ([batch, num_frames, height, width, 3]) normalize to [-1,1].
-            inputs[input_key]['query_points'] specifies the query point locations,
-            of shape [batch, num_queries, 3], where each query is [t,y,x]
-            coordinates in frame/raster coordinates.
-            inputs[input_key]['target_points'] is the ground-truth locations on each
-            frame, of shape [batch, num_queries, num_frames, 2], where each point is
-            [x,y] raster coordinates (in the range [0,width]/[0,height]).
-            inputs[input_key]['occluded'] is the ground-truth occlusion flag, a
-            boolean of shape [batch, num_queries, num_frames], where True indicates
-            occluded.
-          rng: jax.random.PRNGKey for random number generation.
-          wrapped_forward_fn: A wrapper around self.forward_fn which can inject
-            Haiku parameters.  It expects the same inputs as self.forward, plus
-            Haiku parameters, state, and a jax.random.PRNGKey.  It's the result of
-            applying hk.transform to self.forward_fn.
-          mode: Which evaluation we're running.  For most it will compute standard
-            occlusion accuracy, points within thresholds, and jaccard metrics. For
-            eval_jhmdb, however, we will compute standard PCK.
-          input_key: Run on inputs[input_key]['video']. If None, use the input_key
-            from the constructor.
-
-        Returns:
-          A 2-tuple consisting of a dict of loss scalars and a dict of outputs.
-            The latter consists of the occlusion logits, of shape
-            [batch, num_queries, num_frames] and the predicted position, of shape
-            [batch, num_queries, num_frames, 2].
-        """
-        occlusion_logits, tracks, loss_scalars = self._infer_batch(
-            params,
-            state,
-            inputs,
-            rng,
-            wrapped_forward_fn,
-            input_key,
-            query_chunk_size=16,
-=======
+        )
+
+        # Extract the argmax feature from each frame for each query using
+        # bilinear interpolation.
+        frame_id = jnp.broadcast_to(
+            jnp.arange(tracks.shape[-2])[..., jnp.newaxis],
+            tracks[..., :1].shape,
+        )
         position_in_grid = jnp.concatenate(
             [frame_id, tracks[..., ::-1]], axis=-1
->>>>>>> 0cf28a0a
-        )
-        loss_scalars = {**loss_scalars}  # Mutable copy.
-
-        gt_occluded = inputs[input_key]["occluded"]
-        gt_target_points = inputs[input_key]["target_points"]
-        query_points = inputs[input_key]["query_points"]
-
-        loss_huber = huber_loss(
-            tracks,
-            gt_target_points,
-            gt_occluded,
-        )
-<<<<<<< HEAD
-        loss_huber = loss_huber * 4.0 / np.prod(tapnet_model.TRAIN_SIZE[1:3])
-        loss_scalars["position_loss"] = loss_huber
-
-        pred_occ = occlusion_logits > 0
-        query_mode = "first" if "q_first" in mode else "strided"
-
-        metrics = evaluation_datasets.compute_tapvid_metrics(
-            query_points=query_points,
-            gt_occluded=gt_occluded,
-            gt_tracks=gt_target_points,
-            pred_occluded=pred_occ,
-            pred_tracks=tracks,
-            query_mode=query_mode,
-        )
-        loss_scalars.update(metrics)
-
-        return loss_scalars, {"tracks": tracks, "occlusion": occlusion_logits}
-
-    def _build_eval_input(
-        self,
-        mode: str,
-    ) -> Iterable[evaluation_datasets.DatasetElement]:
-        """Build evalutation data reader generator.
-
-        Args:
-          mode: evaluation mode.  Can be one of 'eval_davis_points',
-            'eval_robotics_points', 'eval_kinetics_points',
-            'eval_davis_points_q_first', 'eval_robotics_points_q_first',
-            'eval_kinetics_points_q_first', 'eval_jhmdb', 'eval_kubric',
-
-        Yields:
-          A dict with one key (for the dataset), containing a dict with the keys:
-            video: Video tensor of shape [1, num_frames, height, width, 3]
-            query_points: Query points of shape [1, n_queries, 3] where
-              each point is [t, y, x] in pixel/raster coordinates
-            target_points: Target points of shape [1, n_queries, n_frames, 2] where
-              each point is [x, y] raster coordinates (in the range
-              [0,width]/[0,height])
-            trackgroup (optional): Index of the original track that each query
-              point was sampled from.  This is useful for visualization.
-            pad_extra_frames (optional): the number of pad frames that were added
-              to reach num_frames.
-        """
-        query_mode = "first" if "q_first" in mode else "strided"
-        if "eval_kubric_train" in mode:
-            yield from evaluation_datasets.create_kubric_eval_train_dataset(mode)
-        elif "eval_kubric" in mode:
-            yield from evaluation_datasets.create_kubric_eval_dataset(mode)
-        elif "eval_davis_points" in mode:
-            yield from evaluation_datasets.create_davis_dataset(
-                self.config.davis_points_path, query_mode=query_mode
-            )
-        elif "eval_sfm_davis_points" in mode:
-            yield from evaluation_datasets.create_sfm_davis_dataset(
-                self.config.davis_points_path, query_mode=query_mode
-            )
-        elif "eval_jhmdb" in mode:
-            yield from evaluation_datasets.create_jhmdb_dataset(self.config.jhmdb_path)
-        elif "eval_robotics_points" in mode:
-            yield from evaluation_datasets.create_rgb_stacking_dataset(
-                self.config.robotics_points_path, query_mode=query_mode
-            )
-        elif "eval_kinetics_points" in mode:
-            yield from evaluation_datasets.create_kinetics_dataset(
-                self.config.kinetics_points_path, query_mode=query_mode
-            )
-        else:
-            raise ValueError(f"Unrecognized eval mode {mode}")
-
-    def compute_pck(
-        self,
-        dist_all: Sequence[np.ndarray],
-        dist_thresh: float,
-    ) -> Sequence[float]:
-        pck_all = np.zeros((len(dist_all),))
-        for pidx in range(len(dist_all)):
-            idxs = np.argwhere(dist_all[pidx] <= dist_thresh)
-            pck = 100.0 * len(idxs) / max(1e-12, len(dist_all[pidx]))
-            pck_all[pidx] = pck
-
-        return pck_all
-
-    def pck_evaluate(
-        self,
-        results: Sequence[Mapping[str, np.ndarray]],
-    ) -> Mapping[str, np.ndarray]:
-        num_keypoints = 15
-        dist_all = [np.zeros((0, 0)) for _ in range(num_keypoints)]
-        for vid_idx in range(len(results)):
-            sample = results[vid_idx]
-
-            # [2, 15, clip_len]
-            pred_poses = np.transpose(sample["pred_pose"][0], (2, 0, 1))
-
-            gt_poses = sample["gt_pose_orig"][0]
-            width = sample["im_size"][1]
-            height = sample["im_size"][0]
-
-            # input is shape [15, clip_len, 2]
-            invalid_x = np.logical_or(
-                gt_poses[:, 0:1, 0] < 0,
-                gt_poses[:, 0:1, 0] >= width,
-            )
-            invalid_y = np.logical_or(
-                gt_poses[:, 0:1, 1] < 0,
-                gt_poses[:, 0:1, 1] >= height,
-            )
-            invalid = np.logical_or(invalid_x, invalid_y)
-            joint_visible = np.logical_not(np.tile(invalid, [1, gt_poses.shape[1]]))
-
-            gt_poses = np.transpose(gt_poses, (2, 0, 1))
-
-            clip_len = pred_poses.shape[-1]
-
-            assert (
-                pred_poses.shape == gt_poses.shape
-            ), f"{pred_poses.shape} vs {gt_poses.shape}"
-
-            # [15, clip_len]
-            valid_max_gt_poses = gt_poses.copy()
-            valid_max_gt_poses[:, ~joint_visible] = -1
-            valid_min_gt_poses = gt_poses.copy()
-            valid_min_gt_poses[:, ~joint_visible] = 1e6
-            boxes = np.stack(
-                (
-                    valid_max_gt_poses[0].max(axis=0)
-                    - valid_min_gt_poses[0].min(axis=0),
-                    valid_max_gt_poses[1].max(axis=0)
-                    - valid_min_gt_poses[1].min(axis=0),
-                ),
-                axis=0,
-            )
-            # [clip_len]
-            boxes = 0.6 * np.linalg.norm(boxes, axis=0)
-            for img_idx in range(clip_len):
-                for t in range(num_keypoints):
-                    if not joint_visible[t, img_idx]:
-                        continue
-                    predx = pred_poses[0, t, img_idx]
-                    predy = pred_poses[1, t, img_idx]
-                    gtx = gt_poses[0, t, img_idx]
-                    gty = gt_poses[1, t, img_idx]
-                    dist = np.linalg.norm(np.subtract([predx, predy], [gtx, gty]))
-                    dist = dist / boxes[img_idx]
-
-                    dist_all[t] = np.append(dist_all[t], [[dist]])
-        pck_ranges = (0.1, 0.2, 0.3, 0.4, 0.5)
-        pck_all = []
-        for pck_range in pck_ranges:
-            pck_all.append(self.compute_pck(dist_all, pck_range))
-        eval_results = {}
-        for alpha, pck in zip(pck_ranges, pck_all):
-            eval_results[f"PCK@{alpha}"] = np.mean(pck)
-
-        return eval_results
-
-    def _eval_jhmdb(
-        self,
-        pred_pose: chex.Array,
-        gt_pose: chex.Array,
-        gt_pose_orig: chex.Array,
-        im_size: chex.Array,
-        fname: str,
-        is_first: bool = False,
-    ) -> Mapping[str, np.ndarray]:
-        if is_first:
-            self.all_results = []
-        self.all_results.append(
-            {
-                "pred_pose": np.array(pred_pose),
-                "gt_pose": np.array(gt_pose),
-                "gt_pose_orig": np.array(gt_pose_orig),
-                "im_size": np.array(im_size),
-            }
-        )
-        return self.pck_evaluate(self.all_results)
-
-    def _eval_epoch(
-        self,
-        global_step: chex.Array,
-        state: chex.ArrayTree,
-        params: chex.ArrayTree,
-        rng: chex.PRNGKey,
-        wrapped_forward_fn: task.WrappedForwardFn,
-        mode: str,
-    ) -> Mapping[str, chex.Array]:
-        """Evaluates an epoch."""
-        num_samples = 0.0
-        summed_scalars = None
-        batch_id = 0
-
-        outdir = path.join(
-            self.config.checkpoint_dir,
-            mode,
-            str(global_step),
-        )
-
-        logging.info("Saving videos to %s", outdir)
-
-        try:
-            tf.io.gfile.makedirs(outdir)
-        except FileExistsError:
-            print(f"Path {outdir} exists. Skip creating a new dir.")
-
-        if "eval_jhmdb" in mode:
-            input_key = "jhmdb"
-        elif "eval_davis_points" in mode or "eval_sfm_davis_points" in mode:
-            input_key = "davis"
-        elif "eval_robotics_points" in mode:
-            input_key = "robotics"
-        elif "eval_kinetics_points" in mode:
-            input_key = "kinetics"
-        else:
-            input_key = "kubric"
-        eval_batch_fn = functools.partial(
-            self._eval_batch,
-            wrapped_forward_fn=wrapped_forward_fn,
-            mode=mode,
-            input_key=input_key,
-        )
-
-        for inputs in self._build_eval_input(mode):
-            batch_size = inputs[input_key]["video"].shape[
-                0
-            ]  # pytype: disable=attribute-error  # 'video' entry is array-valued
-            num_samples += batch_size
-
-            t_start = time.time()
-            scalars, viz = eval_batch_fn(params, state, inputs, rng)
-            t_elapsed = time.time() - t_start
-            scalars["runtime_total_sec"] = np.array([t_elapsed])
-            scalars["runtime_keypoint_sec"] = np.array(
-                [t_elapsed / inputs[input_key]["query_points"].shape[1]]
-            )
-
-            write_viz = batch_id < 10
-            if "eval_davis_points" in mode or "eval_sfm_davis_points" in mode or "eval_robotics_points" in mode:
-                # Only write videos sometimes for the small datasets; otherwise
-                # there will be a crazy number of videos dumped.
-                write_viz = write_viz and (global_step % 10 == 0)
-            if "eval_jhmdb" in mode:
-                pix_pts = viz["tracks"]
-                grid_size = np.array(
-                    [
-                        inputs[input_key]["im_size"][1],
-                        inputs[input_key]["im_size"][0],
-                    ]
-                )
-                pix_pts = transforms.convert_grid_coordinates(
-                    pix_pts,
-                    (tapnet_model.TRAIN_SIZE[2], tapnet_model.TRAIN_SIZE[1]),
-                    grid_size,
-                )
-                mean_scalars = self._eval_jhmdb(
-                    pix_pts,
-                    inputs[input_key]["gt_pose"],
-                    inputs[input_key]["gt_pose_orig"],
-                    inputs[input_key]["im_size"],
-                    inputs[input_key]["fname"],
-                    is_first=batch_id == 0,
-                )
-                scalars = {}
-            if write_viz:
-                pix_pts = viz["tracks"]
-                targ_pts = None
-                if "eval_kinetics_points" in mode:
-                    targ_pts = inputs[input_key]["target_points"]
-                outname = [
-                    f"{outdir}/{x}.mp4"
-                    for x in range(batch_size * batch_id, batch_size * (batch_id + 1))
-                ]
-                write_visualization(
-                    (inputs[input_key]["video"] + 1.0) * (255.0 / 2.0),
-                    pix_pts,
-                    jax.nn.sigmoid(viz["occlusion"]),
-                    outname,
-                    gt_points=targ_pts,
-                    gt_occluded=inputs[input_key]["occluded"],
-                    trackgroup=inputs[input_key]["trackgroup"]
-                    if "trackgroup" in inputs[input_key]
-                    else None,
-                )
-            del viz
-
-            batch_id += 1
-            logging.info("eval batch: %d", batch_id)
-
-            # Accumulate the sum of scalars for each step.
-            scalars = jax.tree_map(lambda x: jnp.sum(x, axis=0), scalars)
-            if summed_scalars is None:
-                summed_scalars = scalars
-            else:
-                summed_scalars = jax.tree_map(jnp.add, summed_scalars, scalars)
-
-            if "eval_jhmdb" not in mode:
-                mean_scalars = jax.tree_map(lambda x: x / num_samples, summed_scalars)
-            logging.info(mean_scalars)
-        logging.info(evaluation_datasets.latex_table(mean_scalars))
-
-        return mean_scalars
-
-    def _eval_inference(
-        self,
-        global_step: chex.Array,
-        state: chex.ArrayTree,
-        params: chex.ArrayTree,
-        rng: chex.PRNGKey,
-        wrapped_forward_fn: task.WrappedForwardFn,
-    ) -> Mapping[str, chex.Array]:
-        """Inferences a single video."""
-
-        def _sample_random_points(frame_max_idx, height, width, num_points):
-            """Sample random points with (time, height, width) order."""
-            y = np.random.randint(0, height, (num_points, 1))
-            x = np.random.randint(0, width, (num_points, 1))
-            t = np.random.randint(0, frame_max_idx + 1, (num_points, 1))
-            points = np.concatenate((t, y, x), axis=-1).astype(np.int32)
-            return points
-
-        def _sample_mask_points(vid_path, track_idx, num_points):
-            pkl_path = path.dirname(vid_path) + f"/../track_{track_idx}.pkl"
-            with open(pkl_path, "rb") as f:
-                track = pickle.load(f)
-            mid_idx = int(len(track["track_frames"]) / 2)
-            mid_frame = track["track_frames"][mid_idx]
-            mask_locs = mid_frame["mask_locs"]
-            mask_locs[0] = np.floor_divide(mask_locs[0], 4).astype(int)
-            mask_locs[1] = np.floor_divide(mask_locs[1], 4.78).astype(int)
-
-            mask_locs = np.unique(mask_locs, axis=0)
-            idx = random.choices(list(range(mask_locs.shape[1])), k=num_points)
-            pts = mask_locs[:, idx]
-            pts = pts.T
-            pts = pts[:, [1, 0]]
-
-            """
-            print(pts.shape)
-
-            import cv2
-
-            im = cv2.imread(mid_frame["rgb_path"])
-            im = cv2.resize(im, (256, 256))
-            for i in range(pts.shape[0]):
-                p = pts[i]
-                im = cv2.circle(
-                    im.copy(),
-                    (p[1], p[0]),
-                    2,
-                    color=(0, 0, 255),
-                    thickness=-1,
-                )
-            cv2.imwrite(f"/data2/lyft-tracks/tracks/track{track_idx}/anchor.jpg", im)
-            """
-
-            points = np.zeros((pts.shape[0], pts.shape[1] + 1))
-            points[:, 1:] = pts
-            points[:, 0] = mid_idx
-
-            return points
-
-        def _load_points_from_file(query_path):
-            with open(query_path, "rb") as f:
-                points = np.load(f)
-            return points
-
-        config = self.config.inference
-        input_video_path = config.input_video_path
-        input_query_path = config.input_query_path
-        output_video_path = config.output_video_path
-        resize_height, resize_width = config.resize_height, config.resize_width
-        # num_points = config.num_points
-
-        track_idx = int(
-            input_video_path.split("tracks/")[2].split("/")[0].split("track")[1]
-        )
-=======
+        )
+        position_in_grid = transforms.convert_grid_coordinates(
+            position_in_grid,
+            im_shp[1:4],
+            feature_grid.shape[1:4],
+            coordinate_format='tyx',
+        )
         # vmap over channels, duplicating the coordinates
         vmap_interp = jax.vmap(
             model_utils.interp, in_axes=(3, None), out_axes=1
@@ -1720,53 +610,11 @@
         params, state, inputs, rng, wrapped_forward_fn, input_key
     )
     loss_scalars = {**loss_scalars}  # Mutable copy.
->>>>>>> 0cf28a0a
-
-        logging.info("load video from %s", input_video_path)
-        video = media.read_video(input_video_path)
-        num_frames, fps = video.metadata.num_images, video.metadata.fps
-        logging.info("resize video to (%s, %s)", resize_height, resize_width)
-        video = media.resize_video(video, (resize_height, resize_width))
-        video = video.astype(np.float32) / 255 * 2 - 1
-
-        if input_query_path != "":
-            query_points = _load_points_from_file(input_query_path)
-        elif config.random_points:
-            query_points = _sample_random_points(
-                num_frames,
-                resize_height,
-                resize_width,
-                config.num_points,
-            )
-        else:
-            query_points = _sample_mask_points(
-                input_video_path,
-                track_idx,
-                config.num_points,
-            )
-
-<<<<<<< HEAD
-        num_points = query_points.shape[0]
-        occluded = np.zeros((num_points, num_frames), dtype=np.float32)
-        inputs = {
-            self.input_key: {
-                "video": video[np.newaxis],
-                "query_points": query_points[np.newaxis],
-                "occluded": occluded[np.newaxis],
-            }
-        }
-
-        occlusion_logits, tracks, _ = self._infer_batch(
-            params,
-            state,
-            inputs,
-            rng,
-            wrapped_forward_fn,
-            self.input_key,
-            query_chunk_size=16,
-        )
-        occluded = occlusion_logits > 0
-=======
+
+    gt_occluded = inputs[input_key]['occluded']
+    gt_target_points = inputs[input_key]['target_points']
+    query_points = inputs[input_key]['query_points']
+
     tracks = outputs['tracks']
     loss_huber = model_utils.huber_loss(tracks, gt_target_points, gt_occluded)
     loss_huber = loss_huber * 4.0 / np.prod(TRAIN_SIZE[1:3])
@@ -2100,32 +948,10 @@
         self.input_key,
     )
     occluded = outputs['occlusion'] > 0
->>>>>>> 0cf28a0a
-
-        if output_video_path != "":
-            video = (video + 1) * 255 / 2
-            video = video.astype(np.uint8)
-
-<<<<<<< HEAD
-            painted_frames = viz_utils.paint_point_track(
-                video,
-                tracks[0],
-                ~occluded[0],
-            )
-            media.write_video(output_video_path, painted_frames, fps=fps)
-            logging.info("Inference result saved to %s", output_video_path)
-            logging.info(f"tracks = {tracks.shape}")
-
-        if config.output_track_path != "":
-            with open(config.output_track_path, "wb") as f:
-                np.save(f, tracks)
-
-        if config.output_occlusion_path != "":
-            with open(config.output_occlusion_path, "wb") as f:
-                np.save(f, occluded)
-
-        return {"": 0}
-=======
+
+    video = (video + 1) * 255 / 2
+    video = video.astype(np.uint8)
+
     painted_frames = viz_utils.paint_point_track(
         video,
         outputs['tracks'][0],
@@ -2134,5 +960,4 @@
     media.write_video(output_video_path, painted_frames, fps=fps)
     logging.info('Inference result saved to %s', output_video_path)
 
-    return {'': 0}  # pytype: disable=bad-return-type  # numpy-scalars
->>>>>>> 0cf28a0a
+    return {'': 0}  # pytype: disable=bad-return-type  # numpy-scalars